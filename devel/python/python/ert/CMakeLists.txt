add_python_package("Python ert" ${PYTHON_INSTALL_PREFIX}/ert "__init__.py" T)

add_subdirectory( config )
add_subdirectory( cwrap )
add_subdirectory( ecl )
add_subdirectory( enkf )
add_subdirectory( geo )
add_subdirectory( job_queue )
add_subdirectory( rms )
add_subdirectory( sched )
add_subdirectory( util )
add_subdirectory( well )
<<<<<<< HEAD
add_subdirectory( ert )
add_subdirectory( plot )
=======
>>>>>>> 017b0842
<|MERGE_RESOLUTION|>--- conflicted
+++ resolved
@@ -10,8 +10,5 @@
 add_subdirectory( sched )
 add_subdirectory( util )
 add_subdirectory( well )
-<<<<<<< HEAD
 add_subdirectory( ert )
-add_subdirectory( plot )
-=======
->>>>>>> 017b0842
+add_subdirectory( plot )