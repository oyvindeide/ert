/*
   Copyright (C) 2011  Statoil ASA, Norway. 
   The file 'enkf_main.c' is part of ERT - Ensemble based Reservoir Tool. 
    
   ERT is free software: you can redistribute it and/or modify 
   it under the terms of the GNU General Public License as published by 
   the Free Software Foundation, either version 3 of the License, or 
   (at your option) any later version. 
   
   ERT is distributed in the hope that it will be useful, but WITHOUT ANY 
   WARRANTY; without even the implied warranty of MERCHANTABILITY or 
   FITNESS FOR A PARTICULAR PURPOSE.   
    
   See the GNU General Public License at <http://www.gnu.org/licenses/gpl.html> 
   for more details. 
*/



#include <errno.h>
#include <string.h>
#include <stdlib.h>
#include <stdio.h>
#include <signal.h>
#include <stdbool.h>
#include <pthread.h>
#include <dirent.h>
#include <pwd.h>
#include <unistd.h>
#include <sys/types.h>

#define HAVE_THREAD_POOL 1
#include <ert/util/matrix.h>
#include <ert/util/subst_list.h>
#include <ert/util/rng.h>
#include <ert/util/subst_func.h>
#include <ert/util/int_vector.h>
#include <ert/util/bool_vector.h>
#include <ert/util/util.h>
#include <ert/util/hash.h>
#include <ert/util/path_fmt.h>
#include <ert/util/thread_pool.h>
#include <ert/util/arg_pack.h>
#include <ert/util/msg.h>
#include <ert/util/stringlist.h>
#include <ert/util/set.h>
#include <ert/util/log.h>
#include <ert/util/node_ctype.h>
#include <ert/util/string_util.h>
#include <ert/util/type_vector_functions.h>

#include <ert/config/config.h>
#include <ert/config/config_schema_item.h>

#include <ert/ecl/ecl_util.h>
#include <ert/ecl/ecl_io_config.h>

#include <ert/job_queue/job_queue.h>
#include <ert/job_queue/local_driver.h>
#include <ert/job_queue/rsh_driver.h>
#include <ert/job_queue/lsf_driver.h>
#include <ert/job_queue/forward_model.h>
#include <ert/job_queue/queue_driver.h>

#include <ert/sched/history.h>
#include <ert/sched/sched_file.h>

#include <ert/analysis/analysis_module.h>
#include <ert/analysis/analysis_table.h>
#include <ert/analysis/enkf_linalg.h>


#include <ert/enkf/enkf_types.h>
#include <ert/enkf/enkf_config_node.h>
#include <ert/enkf/ecl_config.h>
#include <ert/enkf/enkf_sched.h>
#include <ert/enkf/obs_data.h>
#include <ert/enkf/meas_data.h>
#include <ert/enkf/enkf_state.h>
#include <ert/enkf/enkf_obs.h>
#include <ert/enkf/enkf_fs.h>
#include <ert/enkf/enkf_main.h>
#include <ert/enkf/enkf_serialize.h>
#include <ert/enkf/plot_config.h>
#include <ert/enkf/ensemble_config.h>
#include <ert/enkf/model_config.h>
#include <ert/enkf/qc_module.h>
#include <ert/enkf/site_config.h>
#include <ert/enkf/active_config.h>
#include <ert/enkf/enkf_analysis.h>
#include <ert/enkf/local_ministep.h>
#include <ert/enkf/local_updatestep.h>
#include <ert/enkf/local_config.h>
#include <ert/enkf/local_dataset.h>
#include <ert/enkf/misfit_ensemble.h>
#include <ert/enkf/ert_template.h>
#include <ert/enkf/rng_config.h>
#include <ert/enkf/enkf_plot_data.h>
#include <ert/enkf/ert_report_list.h>
#include <ert/enkf/ranking_table.h>
#include <ert/enkf/enkf_defaults.h>
#include <ert/enkf/config_keys.h>
#include <ert/enkf/runpath_list.h>
#include <ert/enkf/pca_plot_data.h>
#include <ert/enkf/analysis_config.h>
#include <ert/enkf/analysis_iter_config.h>

/**/

/**
   This object should contain **everything** needed to run a enkf
   simulation. A way to wrap up all available information/state and
   pass it around. An attempt has been made to collect various pieces
   of related information together in a couple of objects
   (model_config, ecl_config, site_config and ensemble_config). When
   it comes to these holding objects the following should be observed:

    1. It not always obvious where a piece of information should be
       stored, i.e. the grid is a property of the model, however it is
       an eclipse grid, and hence also belongs to eclipse
       configuration?? [In this case ecl_config wins out.]

    2. The information stored in these objects is typically passed on
       to the enkf_state object, where it is used.

    3. At enkf_state level it is not really consequent - in some cases
       the enkf_state object takes a scalar copy (i.e. keep_runpath),
       and in other cases only a pointer down to the underlying
       enkf_main object is taken. In the former case it is no way to
       change global behaviour by modifying the enkf_main objects.

       In the enkf_state object the fields of the member_config,
       ecl_config, site_config and ensemble_config objects are mixed
       and matched into other small holding objects defined in
       enkf_state.c.

*/

#define ENKF_MAIN_ID              8301

struct enkf_main_struct {
  UTIL_TYPE_ID_DECLARATION;
  char                 * current_fs_case;
  enkf_fs_type         * dbase;              /* The internalized information. */
  ensemble_config_type * ensemble_config;    /* The config objects for the various enkf nodes.*/
  qc_module_type       * qc_module;
  model_config_type    * model_config;
  ecl_config_type      * ecl_config;
  site_config_type     * site_config;
  analysis_config_type * analysis_config;
  local_config_type    * local_config;       /* Holding all the information about local analysis. */
  ert_templates_type   * templates;          /* Run time templates */
  log_type             * logh;               /* Handle to an open log file. */
  plot_config_type     * plot_config;        /* Information about plotting. */
  rng_config_type      * rng_config;
  rng_type             * rng;
  ert_report_list_type * report_list;
  ert_workflow_list_type * workflow_list;
  ranking_table_type   * ranking_table;

  /*---------------------------*/            /* Variables related to substitution. */
  subst_func_pool_type * subst_func_pool;
  subst_list_type      * subst_list;         /* A parent subst_list instance - common to all ensemble members. */
  /*-------------------------*/
  
  int_vector_type      * keep_runpath;       /* HACK: This is only used in the initialization period - afterwards the data is held by the enkf_state object. */
  bool                   pre_clear_runpath;  /* HACK: This is only used in the initialization period - afterwards the data is held by the enkf_state object. */

  char                 * site_config_file;
  char                 * user_config_file;   
  char                 * rft_config_file;       /* File giving the configuration to the RFTwells*/  
  enkf_obs_type        * obs;
  enkf_state_type     ** ensemble;         /* The ensemble ... */
  int                    ens_size;         /* The size of the ensemble */  
  bool                   verbose;
};




/*****************************************************************/

void enkf_main_init_internalization( enkf_main_type *  , run_mode_type  );




/*****************************************************************/

UTIL_SAFE_CAST_FUNCTION(enkf_main , ENKF_MAIN_ID)
UTIL_IS_INSTANCE_FUNCTION(enkf_main , ENKF_MAIN_ID)

analysis_config_type * enkf_main_get_analysis_config(const enkf_main_type * enkf_main) {
  return enkf_main->analysis_config;
}

bool enkf_main_get_pre_clear_runpath( const enkf_main_type * enkf_main ) {
  return enkf_state_get_pre_clear_runpath( enkf_main->ensemble[0] );
}

void enkf_main_set_pre_clear_runpath( enkf_main_type * enkf_main , bool pre_clear_runpath) {
  const int ens_size = enkf_main_get_ensemble_size( enkf_main );
  int iens;
  for (iens = 0; iens < ens_size; iens++)
    enkf_state_set_pre_clear_runpath( enkf_main->ensemble[iens] , pre_clear_runpath );
}


ui_return_type * enkf_main_set_eclbase( enkf_main_type * enkf_main , const char * eclbase_fmt) {
  ui_return_type * ui_return = ecl_config_validate_eclbase( enkf_main->ecl_config , eclbase_fmt);
  if (ui_return_get_status(ui_return) == UI_RETURN_OK) {
    ecl_config_set_eclbase( enkf_main->ecl_config , eclbase_fmt );
    for (int iens = 0; iens < enkf_main->ens_size; iens++)
      enkf_state_update_eclbase(enkf_main->ensemble[iens]);
  }
  return ui_return;
}

void enkf_main_init_jobname( enkf_main_type * enkf_main) {
  for (int iens = 0; iens < enkf_main->ens_size; iens++) 
    enkf_state_update_jobname( enkf_main->ensemble[iens] );
}


void enkf_main_set_jobname( enkf_main_type * enkf_main , const char * jobname_fmt) {
  model_config_set_jobname_fmt( enkf_main->model_config , jobname_fmt );
  enkf_main_init_jobname( enkf_main );
}


ui_return_type * enkf_main_validata_refcase( const enkf_main_type * enkf_main , const char * refcase_path) {
  return ecl_config_validate_refcase( enkf_main->ecl_config , refcase_path );
}


bool enkf_main_set_refcase( enkf_main_type * enkf_main , const char * refcase_path) {
  bool set_refcase = ecl_config_load_refcase( enkf_main->ecl_config , refcase_path );
  
  model_config_set_refcase( enkf_main->model_config , ecl_config_get_refcase( enkf_main->ecl_config ));
  ensemble_config_set_refcase( enkf_main->ensemble_config , ecl_config_get_refcase( enkf_main->ecl_config ));
  
  return set_refcase;
}


void enkf_main_set_user_config_file( enkf_main_type * enkf_main , const char * user_config_file ) {
  enkf_main->user_config_file = util_realloc_string_copy( enkf_main->user_config_file , user_config_file );
}

void enkf_main_set_rft_config_file( enkf_main_type * enkf_main , const char * rft_config_file ) {
  enkf_main->rft_config_file = util_realloc_string_copy( enkf_main->rft_config_file , rft_config_file );
} 

void enkf_main_set_site_config_file( enkf_main_type * enkf_main , const char * site_config_file ) {
  enkf_main->site_config_file = util_realloc_string_copy( enkf_main->site_config_file , site_config_file );
}

const char * enkf_main_get_user_config_file( const enkf_main_type * enkf_main ) {
  return enkf_main->user_config_file;
}

const char * enkf_main_get_site_config_file( const enkf_main_type * enkf_main ) {
  return enkf_main->site_config_file;
}

const char * enkf_main_get_rft_config_file( const enkf_main_type * enkf_main ) {
  return enkf_main->rft_config_file;
}

ensemble_config_type * enkf_main_get_ensemble_config(const enkf_main_type * enkf_main) {
  return enkf_main->ensemble_config;
}

site_config_type * enkf_main_get_site_config( const enkf_main_type * enkf_main ) {
  return enkf_main->site_config;
}


subst_list_type * enkf_main_get_data_kw( const enkf_main_type * enkf_main ) {
  return enkf_main->subst_list;
}


local_config_type * enkf_main_get_local_config( const enkf_main_type * enkf_main ) {
  return enkf_main->local_config;
}

model_config_type * enkf_main_get_model_config( const enkf_main_type * enkf_main ) {
  return enkf_main->model_config;
}

log_type * enkf_main_get_logh( const enkf_main_type * enkf_main ) {
  return enkf_main->logh;
}

plot_config_type * enkf_main_get_plot_config( const enkf_main_type * enkf_main ) {
  return enkf_main->plot_config;
}

ranking_table_type * enkf_main_get_ranking_table( const enkf_main_type * enkf_main ) {
  return enkf_main->ranking_table;
}

ecl_config_type *enkf_main_get_ecl_config(const enkf_main_type * enkf_main) {
        return enkf_main->ecl_config;
}

int enkf_main_get_history_length( const enkf_main_type * enkf_main) {
  return model_config_get_last_history_restart( enkf_main->model_config);
}

bool enkf_main_has_prediction( const enkf_main_type * enkf_main ) {
  return model_config_has_prediction( enkf_main->model_config );
}



enkf_obs_type * enkf_main_get_obs(const enkf_main_type * enkf_main) {
  return enkf_main->obs;
}


bool enkf_main_have_obs( const enkf_main_type * enkf_main ) {
  return enkf_obs_have_obs( enkf_main->obs );
}


bool enkf_main_has_QC_workflow( const enkf_main_type * enkf_main ) {
  return qc_module_has_workflow( enkf_main->qc_module );
}

qc_module_type * enkf_main_get_qc_module( const enkf_main_type * enkf_main ) {
  return enkf_main->qc_module;
}


/**
   Will do a forced reload of the observtaions; if the user has edited
   the content of the observation file while the ERT instance is
   running.
*/

void enkf_main_reload_obs( enkf_main_type * enkf_main) {
  enkf_obs_reload(enkf_main->obs , 
                  model_config_get_history(enkf_main->model_config), 
                  ecl_config_get_grid( enkf_main->ecl_config ),
                  ecl_config_get_refcase( enkf_main->ecl_config ) , 
                  analysis_config_get_std_cutoff(enkf_main->analysis_config),
                  enkf_main->ensemble_config );
}


/**
   Will not reload the observations if the input config file
   @obs_config_file is equal to the currently set config_file. If you
   want to force a reload of the observations use the function
   enkf_main_reload_obs().
*/

void enkf_main_load_obs( enkf_main_type * enkf_main , const char * obs_config_file ) {
  if (!util_string_equal( obs_config_file , enkf_obs_get_config_file( enkf_main->obs ))) {
    enkf_obs_load(enkf_main->obs , 
                  model_config_get_history(enkf_main->model_config), 
                  obs_config_file , 
                  ecl_config_get_grid( enkf_main->ecl_config ),
                  ecl_config_get_refcase( enkf_main->ecl_config ) , 
                  analysis_config_get_std_cutoff(enkf_main->analysis_config),
                  enkf_main->ensemble_config );
  }
}


/**
   This function should be called when a new data_file has been set.
*/

static void enkf_main_update_num_cpu( enkf_main_type * enkf_main ) {
  /**
     This is how the number of CPU's are passed on to the forward models:
  */
  {
    char * num_cpu_key     = enkf_util_alloc_tagged_string( "NUM_CPU" );
    char * num_cpu_string  = util_alloc_sprintf( "%d" , ecl_config_get_num_cpu( enkf_main->ecl_config ));
    
    subst_list_append_owned_ref( enkf_main->subst_list , num_cpu_key , num_cpu_string , NULL );
    free( num_cpu_key );
  }
}


ui_return_type * enkf_main_set_data_file( enkf_main_type * enkf_main , const char * data_file ) {
  ui_return_type * ui_return = ecl_config_validate_data_file( enkf_main->ecl_config , data_file );
  if (ui_return_get_status(ui_return) == UI_RETURN_OK) {
    ecl_config_set_data_file( enkf_main->ecl_config , data_file );
    enkf_main_update_num_cpu( enkf_main );
  }
  return ui_return;
}






static void enkf_main_free_ensemble( enkf_main_type * enkf_main ) {
  if (enkf_main->ensemble != NULL) {
    const int ens_size = enkf_main->ens_size;
    int i;
    for (i=0; i < ens_size; i++)
      enkf_state_free( enkf_main->ensemble[i] );
    free(enkf_main->ensemble);
    enkf_main->ensemble = NULL;
  }
}


void enkf_main_free(enkf_main_type * enkf_main){ 
  if (enkf_main->rng != NULL)
    rng_free( enkf_main->rng );
  rng_config_free( enkf_main->rng_config );
  
  enkf_obs_free(enkf_main->obs);
  ranking_table_free( enkf_main->ranking_table );
  enkf_main_free_ensemble( enkf_main );
  if (enkf_main->dbase != NULL) 
    enkf_fs_umount( enkf_main->dbase );

  util_safe_free( enkf_main->current_fs_case );

  if (log_is_open( enkf_main->logh ))
    log_add_message( enkf_main->logh , false , NULL , "Exiting ert application normally - all is fine(?)" , false);
  log_close( enkf_main->logh );

  analysis_config_free(enkf_main->analysis_config);
  ecl_config_free(enkf_main->ecl_config);
  model_config_free( enkf_main->model_config);
  
  
  qc_module_free( enkf_main->qc_module );
  site_config_free( enkf_main->site_config);
  ensemble_config_free( enkf_main->ensemble_config );
  
  if (enkf_main->local_config != NULL)
    local_config_free( enkf_main->local_config );

  ert_report_list_free( enkf_main->report_list );
  ert_workflow_list_free( enkf_main->workflow_list );


  int_vector_free( enkf_main->keep_runpath );
  plot_config_free( enkf_main->plot_config );
  ert_templates_free( enkf_main->templates );
  
  subst_func_pool_free( enkf_main->subst_func_pool );
  subst_list_free( enkf_main->subst_list );
  util_safe_free( enkf_main->user_config_file );
  util_safe_free( enkf_main->site_config_file );
  util_safe_free( enkf_main->rft_config_file );
  free(enkf_main);
}



void enkf_main_exit(enkf_main_type * enkf_main) {
  enkf_main_free( enkf_main );
  exit(0);
}


/*****************************************************************/



static void enkf_main_load_sub_ensemble(enkf_main_type * enkf_main , int mask , int report_step , state_enum state, int iens1 , int iens2) {
  int iens;
  for (iens = iens1; iens < iens2; iens++)
    enkf_state_fread(enkf_main->ensemble[iens] , enkf_main_get_fs( enkf_main ) , mask , report_step , state );
}


static void * enkf_main_load_sub_ensemble__(void * __arg) {
  arg_pack_type * arg_pack   = arg_pack_safe_cast(__arg);
  enkf_main_type * enkf_main = arg_pack_iget_ptr(arg_pack , 0);
  int mask                   = arg_pack_iget_int(arg_pack , 1);
  int report_step            = arg_pack_iget_int(arg_pack , 2);
  state_enum state           = arg_pack_iget_int(arg_pack , 3);
  int iens1                  = arg_pack_iget_int(arg_pack , 4);
  int iens2                  = arg_pack_iget_int(arg_pack , 5);

  enkf_main_load_sub_ensemble(enkf_main , mask , report_step , state , iens1 , iens2);
  return NULL;
}



void enkf_main_load_ensemble(enkf_main_type * enkf_main , int mask , int report_step , state_enum state) {
  const   int cpu_threads = 4;
  int     sub_ens_size    = enkf_main_get_ensemble_size(enkf_main) / cpu_threads;
  int     icpu;
  thread_pool_type * tp          = thread_pool_alloc( cpu_threads , true );
  arg_pack_type ** arg_pack_list = util_calloc( cpu_threads , sizeof * arg_pack_list );

  for (icpu = 0; icpu < cpu_threads; icpu++) {
    arg_pack_type * arg = arg_pack_alloc();
    arg_pack_append_ptr(arg , enkf_main);
    arg_pack_append_int(arg , mask);
    arg_pack_append_int(arg , report_step);
    arg_pack_append_int(arg , state);

    {
      int iens1 =  icpu * sub_ens_size;
      int iens2 = iens1 + sub_ens_size;

      if (icpu == (cpu_threads - 1))
        iens2 = enkf_main_get_ensemble_size(enkf_main);

      arg_pack_append_int(arg ,  iens1);
      arg_pack_append_int(arg ,  iens2);
    }
    arg_pack_list[icpu] = arg;
    arg_pack_lock( arg );
    thread_pool_add_job( tp , enkf_main_load_sub_ensemble__ , arg);
  }
  thread_pool_join( tp );
  thread_pool_free( tp );

  for (icpu = 0; icpu < cpu_threads; icpu++)
    arg_pack_free( arg_pack_list[icpu] );
  free(arg_pack_list);
}







/**
   This function returns a (enkf_node_type ** ) pointer, which points
   to all the instances with the same keyword, i.e.

   enkf_main_get_node_ensemble(enkf_main , "PRESSURE");

   Will return an ensemble of pressure nodes. Observe that apart from
   the list of pointers, *now new storage* is allocated, all the
   pointers point in to the underlying enkf_node instances under the
   enkf_main / enkf_state objects. Consequently there is no designated
   free() function to match this, just free() the result.

   Example:

   enkf_node_type ** pressure_nodes = enkf_main_get_node_ensemble(enkf_main , "PRESSURE");

   Do something with the pressure nodes ...

   free(pressure_nodes);

*/

enkf_node_type ** enkf_main_get_node_ensemble(const enkf_main_type * enkf_main , const char * key , int report_step , state_enum load_state) {
  enkf_fs_type * fs               = enkf_main_get_fs( enkf_main );
  const int ens_size              = enkf_main_get_ensemble_size( enkf_main );
  enkf_node_type ** node_ensemble = util_calloc(ens_size , sizeof * node_ensemble );
  node_id_type node_id = {.report_step = report_step , 
                          .state       = load_state , 
                          .iens        = -1 };
  int iens;
  

  for (iens = 0; iens < ens_size; iens++) {
    node_ensemble[iens] = enkf_state_get_node(enkf_main->ensemble[iens] , key);
    node_id.iens = iens;
    enkf_node_load( node_ensemble[iens] , fs , node_id);
  }
  return node_ensemble;
}

/*****************************************************************/




enkf_state_type * enkf_main_iget_state(const enkf_main_type * enkf_main , int iens) {
  return enkf_main->ensemble[iens];
}


member_config_type * enkf_main_iget_member_config(const enkf_main_type * enkf_main , int iens) {
  return enkf_state_get_member_config( enkf_main->ensemble[iens] );
}



void enkf_main_node_mean( const enkf_node_type ** ensemble , int ens_size , enkf_node_type * mean ) {
  int iens;
  enkf_node_clear( mean );
  for (iens = 0; iens < ens_size; iens++)
    enkf_node_iadd( mean , ensemble[iens] );

  enkf_node_scale( mean , 1.0 / ens_size );
}


/**
   This function calculates the node standard deviation from the
   ensemble. The mean can be NULL, in which case it is assumed that
   the mean has already been shifted away from the ensemble.
*/


void enkf_main_node_std( const enkf_node_type ** ensemble , int ens_size , const enkf_node_type * mean , enkf_node_type * std) {
  int iens;
  enkf_node_clear( std );
  for (iens = 0; iens < ens_size; iens++)
    enkf_node_iaddsqr( std , ensemble[iens] );
  enkf_node_scale(std , 1.0 / ens_size );

  if (mean != NULL) {
    enkf_node_scale( std , -1 );
    enkf_node_iaddsqr( std , mean );
    enkf_node_scale( std , -1 );
  }

  enkf_node_sqrt( std );
}


void enkf_main_inflate_node(enkf_main_type * enkf_main , enkf_fs_type * target_fs , int report_step , const char * key , const enkf_node_type * min_std) {
  int ens_size                              = enkf_main_get_ensemble_size(enkf_main);
  enkf_node_type ** ensemble                = enkf_main_get_node_ensemble( enkf_main , key , report_step , ANALYZED );
  enkf_node_type * mean                     = enkf_node_copyc( ensemble[0] );
  enkf_node_type * std                      = enkf_node_copyc( ensemble[0] );
  int iens;
  
  /* Shifting away the mean */
  enkf_main_node_mean( (const enkf_node_type **) ensemble , ens_size , mean );
  enkf_node_scale( mean , -1 );
  for (iens = 0; iens < ens_size; iens++)
    enkf_node_iadd( ensemble[iens] , mean );
  enkf_node_scale( mean , -1 );

  /*****************************************************************/
  /*
    Now we have the ensemble represented as a mean and an ensemble of
    deviations from the mean. This is the form suitable for actually
    doing the inflation.
  */
  {
    enkf_node_type * inflation = enkf_node_copyc( ensemble[0] );
    enkf_node_set_inflation( inflation , std , min_std  );

    for (iens = 0; iens < ens_size; iens++)
      enkf_node_imul( ensemble[iens] , inflation );

    enkf_node_free( inflation );
  }

  /* Add the mean back in - and store the updated node to disk.*/
  for (iens = 0; iens < ens_size; iens++) {
    node_id_type node_id = {.report_step = report_step , .iens = iens , .state = ANALYZED };
    enkf_node_iadd( ensemble[iens] , mean );
    enkf_node_store( ensemble[iens] , target_fs , true , node_id);
  }

  enkf_node_free( mean );
  enkf_node_free( std );
  free( ensemble );
}



/** 
    Denne burde istedet loope gjennom noklene fra use_count
    direkte.
*/

void enkf_main_inflate(enkf_main_type * enkf_main , enkf_fs_type * target_fs , int report_step , hash_type * use_count) {
  stringlist_type * keys = ensemble_config_alloc_keylist_from_var_type( enkf_main->ensemble_config , PARAMETER + DYNAMIC_STATE);
  msg_type * msg = msg_alloc("Inflating:" , false);

  msg_show( msg );
  for (int ikey = 0; ikey < stringlist_get_size( keys ); ikey++) {
    const char * key = stringlist_iget( keys  , ikey );
    if (hash_get_counter(use_count , key) > 0) {
      const enkf_config_node_type * config_node = ensemble_config_get_node( enkf_main->ensemble_config , key );
      const enkf_node_type * min_std            = enkf_config_node_get_min_std( config_node );
      
      if (min_std != NULL) {
        msg_update( msg , key );
        enkf_main_inflate_node(enkf_main , target_fs , report_step , key , min_std );
      }
    }
  }
  stringlist_free( keys );
  msg_free( msg , true );
}




static int __get_active_size(enkf_main_type * enkf_main , const char * key, int report_step , const active_list_type * active_list) {
  const enkf_config_node_type * config_node = ensemble_config_get_node( enkf_main->ensemble_config , key );
  /**
     This is very awkward; the problem is that for the GEN_DATA
     type the config object does not really own the size. Instead
     the size is pushed (on load time) from gen_data instances to
     the gen_data_config instance. Therefor we have to assert
     that at least one gen_data instance has been loaded (and
     consequently updated the gen_data_config instance) before we
     query for the size.
  */
  {
    if (enkf_config_node_get_impl_type( config_node ) == GEN_DATA) {
      enkf_node_type * node = enkf_state_get_node( enkf_main->ensemble[0] , key);
      node_id_type node_id = {.report_step = report_step , 
                              .iens        = 0,
                              .state       = FORECAST };

      enkf_node_load( node , enkf_main->dbase , node_id );
    }
  }

  {
    active_mode_type active_mode = active_list_get_mode( active_list );
    int active_size;
    if (active_mode == INACTIVE)
      active_size = 0;
    else if (active_mode == ALL_ACTIVE)
      active_size = enkf_config_node_get_data_size( config_node , report_step );
    else if (active_mode == PARTLY_ACTIVE)
      active_size = active_list_get_active_size( active_list , -1 );
    else {
      util_abort("%s: internal error .. \n",__func__);
      active_size = -1; /* Compiler shut up */
    }
    return active_size;
  }
}


/*****************************************************************/
/**
   Helper struct used to pass information to the multithreaded 
   serialize / deserialize functions.
*/

typedef struct {
  enkf_fs_type            * src_fs; 
  enkf_fs_type            * target_fs;
  enkf_state_type        ** ensemble;
  int                       iens1;    /* Inclusive lower limit. */
  int                       iens2;    /* NOT inclusive upper limit. */
  const char              * key;
  int                       report_step;
  int                       target_step;
  state_enum                load_state;
  run_mode_type             run_mode;  
  int                       row_offset;
  const active_list_type  * active_list;
  matrix_type             * A;
  const int_vector_type   * iens_active_index;
} serialize_info_type;



static void serialize_node( enkf_fs_type * fs , 
                            enkf_state_type ** ensemble , 
                            const char * key , 
                            int iens , 
                            int report_step , 
                            state_enum load_state , 
                            int row_offset , 
                            int column,
                            const active_list_type * active_list,
                            matrix_type * A) {

  enkf_node_type * node = enkf_state_get_node( ensemble[iens] , key);
  node_id_type node_id = {.report_step = report_step, .iens = iens , .state = load_state };
  enkf_node_serialize( node , fs , node_id , active_list , A , row_offset , column);
}


static void * serialize_nodes_mt( void * arg ) {
  serialize_info_type * info = (serialize_info_type *) arg;
  int iens;
  for (iens = info->iens1; iens < info->iens2; iens++) {
    int column = int_vector_iget( info->iens_active_index , iens);
    if (column >= 0)
      serialize_node( info->src_fs , 
                      info->ensemble , 
                      info->key , 
                      iens , 
                      info->report_step , 
                      info->load_state , 
                      info->row_offset , 
                      column,
                      info->active_list , 
                      info->A );
  }
  return NULL;
}


static void enkf_main_serialize_node( const char * node_key , 
                                      state_enum load_state , 
                                      const active_list_type * active_list , 
                                      int row_offset , 
                                      thread_pool_type * work_pool , 
                                      serialize_info_type * serialize_info) {

  /* Multithreaded serializing*/
  const int num_cpu_threads = thread_pool_get_max_running( work_pool );
  int icpu;
  
  thread_pool_restart( work_pool );
  for (icpu = 0; icpu < num_cpu_threads; icpu++) {
    serialize_info[icpu].key         = node_key;
    serialize_info[icpu].active_list = active_list;
    serialize_info[icpu].load_state  = load_state;
    serialize_info[icpu].row_offset  = row_offset;

    thread_pool_add_job( work_pool , serialize_nodes_mt , &serialize_info[icpu]);
  }
  thread_pool_join( work_pool );
}



/**
   The return value is the number of rows in the serialized
   A matrix. 
*/

static int enkf_main_serialize_dataset( enkf_main_type * enkf_main, 
                                        const local_dataset_type * dataset ,
                                        int report_step,
                                        hash_type * use_count ,  
                                        int * active_size , 
                                        int * row_offset,
                                        thread_pool_type * work_pool,
                                        serialize_info_type * serialize_info ) {

  matrix_type * A   = serialize_info->A;
  stringlist_type * update_keys = local_dataset_alloc_keys( dataset );
  const int num_kw  = stringlist_get_size( update_keys );
  int ens_size      = matrix_get_columns( A );
  int current_row   = 0;
  
  for (int ikw=0; ikw < num_kw; ikw++) {
    const char             * key         = stringlist_iget(update_keys , ikw);
    enkf_config_node_type * config_node  = ensemble_config_get_node( enkf_main->ensemble_config , key );
    if ((serialize_info[0].run_mode == SMOOTHER_UPDATE) && (enkf_config_node_get_var_type( config_node ) != PARAMETER)) {
      /* We have tried to serialize a dynamic node when we are
         smoother update mode; that does not make sense and we just
         continue. */
      active_size[ikw] = 0;
      continue;
    } else {
      const active_list_type * active_list      = local_dataset_get_node_active_list( dataset , key );
      
      active_size[ikw] = __get_active_size( enkf_main , key , report_step , active_list );
      row_offset[ikw]  = current_row;
      {
        int matrix_rows = matrix_get_rows( A );
        if ((active_size[ikw] + current_row) > matrix_rows) 
          matrix_resize( A , matrix_rows + 2 * active_size[ikw] , ens_size , true );
      }
      
      if (active_size[ikw] > 0) {
        state_enum load_state;
        
        if (hash_inc_counter( use_count , key) == 0)
          load_state = FORECAST;           /* This is the first time this keyword is updated for this reportstep */
        else
          load_state = ANALYZED;
        
        enkf_main_serialize_node( key , load_state , active_list , row_offset[ikw] , work_pool , serialize_info );
        current_row += active_size[ikw];
      }
    }
  } 
  matrix_shrink_header( A , current_row , ens_size );
  stringlist_free( update_keys ); 
  return matrix_get_rows( A );
}




static void deserialize_node( enkf_fs_type            * fs, 
                              enkf_state_type ** ensemble , 
                              const char * key , 
                              int iens, 
                              int target_step , 
                              int row_offset , 
                              int column,
                              const active_list_type * active_list,
                              matrix_type * A) {
  
  enkf_node_type * node = enkf_state_get_node( ensemble[iens] , key);
  node_id_type node_id = { .report_step = target_step , .iens = iens , .state = ANALYZED };
  enkf_node_deserialize(node , fs , node_id , active_list , A , row_offset , column);
  state_map_update_undefined(enkf_fs_get_state_map(fs) , iens , STATE_INITIALIZED);
}



static void * deserialize_nodes_mt( void * arg ) {
  serialize_info_type * info = (serialize_info_type *) arg;
  int iens;
  for (iens = info->iens1; iens < info->iens2; iens++) {
    int column = int_vector_iget( info->iens_active_index , iens );
    if (column >= 0)
      deserialize_node( info->target_fs , info->ensemble , info->key , iens , info->target_step , info->row_offset , column, info->active_list , info->A );
  }
  return NULL;
}


static void enkf_main_deserialize_dataset( ensemble_config_type * ensemble_config , 
                                           const local_dataset_type * dataset , 
                                           const int * active_size , 
                                           const int * row_offset , 
                                           serialize_info_type * serialize_info , 
                                           thread_pool_type * work_pool ) {
  
  int num_cpu_threads = thread_pool_get_max_running( work_pool );
  stringlist_type * update_keys = local_dataset_alloc_keys( dataset );
  for (int i = 0; i < stringlist_get_size( update_keys ); i++) {
    const char             * key         = stringlist_iget(update_keys , i);
    enkf_config_node_type * config_node  = ensemble_config_get_node( ensemble_config , key );
    if ((serialize_info[0].run_mode == SMOOTHER_UPDATE) && (enkf_config_node_get_var_type( config_node ) != PARAMETER))
      /* 
         We have tried to serialize a dynamic node when we are in
         smoother update mode; that does not make sense and we just
         continue. 
      */
      continue;
    else {
      if (active_size[i] > 0) {
        const active_list_type * active_list      = local_dataset_get_node_active_list( dataset , key );
        
        {
          /* Multithreaded */
          int icpu;
          thread_pool_restart( work_pool );
          for (icpu = 0; icpu < num_cpu_threads; icpu++) {
            serialize_info[icpu].key         = key;
            serialize_info[icpu].active_list = active_list;
            serialize_info[icpu].row_offset  = row_offset[i];
            
            thread_pool_add_job( work_pool , deserialize_nodes_mt , &serialize_info[icpu]);
          }
          thread_pool_join( work_pool );
        }
      }
    }
  }
  stringlist_free( update_keys );
}


static void serialize_info_free( serialize_info_type * serialize_info ) {
  free( serialize_info );
}

static serialize_info_type * serialize_info_alloc( enkf_fs_type * src_fs, 
                                                   enkf_fs_type * target_fs , 
                                                   const int_vector_type * iens_active_index ,
                                                   int target_step , 
                                                   enkf_state_type ** ensemble , 
                                                   run_mode_type run_mode , 
                                                   int report_step , 
                                                   matrix_type * A , 
                                                   int num_cpu_threads ) {

  serialize_info_type * serialize_info = util_calloc( num_cpu_threads , sizeof * serialize_info );
  int ens_size = int_vector_size(iens_active_index);
  int icpu;
  int iens_offset = 0;
  for (icpu = 0; icpu < num_cpu_threads; icpu++) {
    serialize_info[icpu].iens_active_index = iens_active_index;
    serialize_info[icpu].run_mode    = run_mode;
    serialize_info[icpu].src_fs      = src_fs;
    serialize_info[icpu].target_fs   = target_fs;
    serialize_info[icpu].target_step = target_step;
    serialize_info[icpu].ensemble    = ensemble;
    serialize_info[icpu].report_step = report_step;
    serialize_info[icpu].A           = A;
    serialize_info[icpu].iens1       = iens_offset;
    serialize_info[icpu].iens2       = iens_offset + (ens_size - iens_offset) / (num_cpu_threads - icpu);
    iens_offset = serialize_info[icpu].iens2;
  }
  serialize_info[num_cpu_threads - 1].iens2 = ens_size;
  return serialize_info;
}

void enkf_main_fprintf_PC(const char * filename , 
                          matrix_type * PC , 
                          matrix_type * PC_obs) {

  FILE * stream   = util_mkdir_fopen(filename , "w");
  const int num_PC   = matrix_get_rows( PC );
  const int ens_size = matrix_get_columns( PC );
  int ipc,iens;
  
  for (ipc = 0; ipc < num_PC; ipc++) 
    fprintf(stream , "%10.6f " , matrix_iget( PC_obs , ipc , 0));
  fprintf(stream , "\n");
  
  for (iens = 0; iens < ens_size; iens++) {
      for (ipc = 0; ipc < num_PC; ipc++) 
        fprintf(stream ,"%10.6f " , matrix_iget( PC , ipc, iens ));
      fprintf(stream , "\n");
  }
  fclose( stream );
}


void enkf_main_get_PC( const matrix_type * S, 
                       const matrix_type * dObs,
                       double truncation , 
                       int ncomp , 
                       matrix_type * PC , 
                       matrix_type * PC_obs) {

  enkf_linalg_get_PC( S , dObs , truncation , ncomp , PC , PC_obs);
}




void enkf_main_init_PC( const enkf_main_type * enkf_main , 
                        const local_obsdata_type * obsdata , 
                        double truncation_or_ncomp , 
                        matrix_type * PC , 
                        matrix_type * PC_obs ) {
  state_enum   state                     = FORECAST;
  enkf_fs_type * fs                      = enkf_main_get_fs( enkf_main );
  state_map_type * state_map             = enkf_fs_get_state_map( fs );
  const int total_ens_size               = enkf_main_get_ensemble_size(enkf_main);
  bool_vector_type * ens_mask            = bool_vector_alloc(total_ens_size , false );
  obs_data_type  *  obs_data             = obs_data_alloc();
  int_vector_type * ens_active_list; 
  meas_data_type *  meas_data;

  state_map_select_matching( state_map , ens_mask , STATE_HAS_DATA );
  ens_active_list = bool_vector_alloc_active_list( ens_mask );
  if (int_vector_size( ens_active_list )) {
    meas_data = meas_data_alloc( ens_active_list );
    
    enkf_obs_get_obs_and_measure_data( enkf_main_get_obs( enkf_main ), 
                                       enkf_main_get_fs( enkf_main ),
                                       obsdata , 
                                       state , 
                                       ens_active_list , 
                                       enkf_main_get_ensemble_const( enkf_main ),
                                       meas_data , 
                                       obs_data );

    if (0)
      {
        const analysis_config_type * analysis_config = enkf_main_get_analysis_config( enkf_main );
        double std_cutoff = analysis_config_get_std_cutoff( analysis_config );
        double alpha      = analysis_config_get_alpha( analysis_config );

        enkf_analysis_deactivate_outliers( obs_data , meas_data  , std_cutoff , alpha);
      }

    {
      int active_size      = obs_data_get_active_size( obs_data );
      matrix_type * S      = meas_data_allocS( meas_data , active_size );
      matrix_type * dObs   = obs_data_allocdObs( obs_data , active_size );
      double truncation    = -1;
      int ncomp            = -1;

      if (truncation_or_ncomp < 1)
        truncation = truncation_or_ncomp;
      else
        ncomp = (int) truncation_or_ncomp;

      obs_data_scale( obs_data , S , NULL , NULL , NULL , dObs );
      enkf_linalg_get_PC( S , dObs , truncation , ncomp , PC , PC_obs);
    
      matrix_free( S );
      matrix_free( dObs );
    }
  
    bool_vector_free( ens_mask );
    int_vector_free( ens_active_list );
    obs_data_free( obs_data );
    meas_data_free( meas_data );
  } else
    fprintf(stderr," ** Warning: no realisations with data - no plot created \n");
}


pca_plot_data_type * enkf_main_alloc_pca_plot_data( const enkf_main_type * enkf_main , 
                                                    local_obsdata_type * obs_data, 
                                                    double truncation_or_ncomp) {
  pca_plot_data_type * pca_plot_data;
  {
    matrix_type * PC = matrix_alloc(1,1);
    matrix_type * PC_obs = matrix_alloc(1,1);

    enkf_main_init_PC(  enkf_main , obs_data , truncation_or_ncomp , PC , PC_obs );
    pca_plot_data = pca_plot_data_alloc( local_obsdata_get_name( obs_data ) , PC , PC_obs );

  
    matrix_free( PC );
    matrix_free( PC_obs );
  }
  return pca_plot_data;
}


static void assert_matrix_size(const matrix_type * m , const char * name , int rows , int columns) {
  if (!matrix_check_dims(m , rows , columns))
      util_abort("%s: matrix mismatch %s:[%d,%d]   - expected:[%d, %d]", __func__ , name , matrix_get_rows(m) , matrix_get_columns(m) , rows , columns);
}



static void enkf_main_analysis_update( enkf_main_type * enkf_main , 
                                       enkf_fs_type * target_fs ,
                                       const bool_vector_type * ens_mask , 
                                       int target_step , 
                                       hash_type * use_count,
                                       run_mode_type run_mode , 
                                       int step1 ,
                                       int step2 , 
                                       const local_ministep_type * ministep , 
                                       const meas_data_type * forecast , 
                                       obs_data_type * obs_data) {

  const int cpu_threads       = 4;
  const int matrix_start_size = 250000;
  thread_pool_type * tp       = thread_pool_alloc( cpu_threads , false );
  analysis_module_type * module = analysis_config_get_active_module( enkf_main->analysis_config );
  int ens_size          = meas_data_get_ens_size( forecast );
  int active_size       = obs_data_get_active_size( obs_data );
  matrix_type * X       = matrix_alloc( ens_size , ens_size );
  matrix_type * S       = meas_data_allocS( forecast , active_size );
  matrix_type * R       = obs_data_allocR( obs_data , active_size );
  matrix_type * dObs    = obs_data_allocdObs( obs_data , active_size );
  matrix_type * A       = matrix_alloc( matrix_start_size , ens_size );
  matrix_type * E       = NULL;
  matrix_type * D       = NULL;
  matrix_type * localA  = NULL;
  int_vector_type * iens_active_index = bool_vector_alloc_active_index_list(ens_mask , -1);


  assert_matrix_size(X , "X" , ens_size , ens_size);
  assert_matrix_size(S , "S" , active_size , ens_size);
  assert_matrix_size(R , "R" , active_size , active_size);
  if (analysis_module_check_option( module , ANALYSIS_NEED_ED)) {
    E = obs_data_allocE( obs_data , enkf_main->rng , ens_size , active_size );
    D = obs_data_allocD( obs_data , E , S );

    assert_matrix_size( E , "E" , active_size , ens_size);
    assert_matrix_size( D , "D" , active_size , ens_size);
  }

  if (analysis_module_check_option( module , ANALYSIS_SCALE_DATA))
    obs_data_scale( obs_data , S , E , D , R , dObs );

  if (analysis_module_check_option( module , ANALYSIS_USE_A) || analysis_module_check_option(module , ANALYSIS_UPDATE_A))
    localA = A;

  /*****************************************************************/
  
  analysis_module_init_update( module , S , R , dObs , E , D );
  {
    hash_iter_type * dataset_iter = local_ministep_alloc_dataset_iter( ministep );
    enkf_fs_type * src_fs = enkf_main_get_fs( enkf_main );
    serialize_info_type * serialize_info = serialize_info_alloc( src_fs , 
                                                                 target_fs ,  
                                                                 iens_active_index,
                                                                 target_step , 
                                                                 enkf_main_get_ensemble( enkf_main ) , 
                                                                 run_mode , 
                                                                 step2 , 
                                                                 A , 
                                                                 cpu_threads);
    
    // Store PC:
    if (analysis_config_get_store_PC( enkf_main->analysis_config )) {
      double truncation    = -1;
      int ncomp            = ens_size - 1;
      matrix_type * PC     = matrix_alloc(1,1);
      matrix_type * PC_obs = matrix_alloc(1,1);
      local_obsset_type   * obsset = local_ministep_get_obsset( ministep );
      const char * obsset_name = local_obsset_get_name( obsset );
      
      enkf_main_get_PC( S , dObs , truncation , ncomp , PC , PC_obs );
      {
        char * filename  = util_alloc_sprintf(analysis_config_get_PC_filename( enkf_main->analysis_config ) , step1 , step2 , obsset_name);
        char * full_path = util_alloc_filename( analysis_config_get_PC_path( enkf_main->analysis_config) , filename , NULL );

        enkf_main_fprintf_PC( full_path , PC , PC_obs);
        
        free( full_path );
        free( filename );
      }
      matrix_free( PC );
      matrix_free( PC_obs );
    }
    
    if (localA == NULL)
      analysis_module_initX( module , X , NULL , S , R , dObs , E , D );


    while (!hash_iter_is_complete( dataset_iter )) {
      const char * dataset_name = hash_iter_get_next_key( dataset_iter );
      const local_dataset_type * dataset = local_ministep_get_dataset( ministep , dataset_name );
      if (local_dataset_get_size( dataset )) {
        int * active_size = util_calloc( local_dataset_get_size( dataset ) , sizeof * active_size );
        int * row_offset  = util_calloc( local_dataset_get_size( dataset ) , sizeof * row_offset  );
        
        enkf_main_serialize_dataset( enkf_main , dataset , step2 ,  use_count , active_size , row_offset , tp , serialize_info);

        if (analysis_module_check_option( module , ANALYSIS_UPDATE_A)){
          if (analysis_module_check_option( module , ANALYSIS_ITERABLE)){
            int iteration = cases_config_get_iteration_number(enkf_fs_get_cases_config(src_fs));
            char iteration_str[15];
            sprintf(iteration_str,"%d",iteration);
            analysis_module_set_var( module , "NUM_ITER", iteration_str);
            analysis_module_updateA( module , localA , S , R , dObs , E , D );
          }
          else
            analysis_module_updateA( module , localA , S , R , dObs , E , D );
        }
        else {
          if (analysis_module_check_option( module , ANALYSIS_USE_A)){
            analysis_module_initX( module , X , localA , S , R , dObs , E , D );
          }

          matrix_inplace_matmul_mt2( A , X , tp );
        }
       
        // The deserialize also calls enkf_node_store() functions.
        enkf_main_deserialize_dataset( enkf_main_get_ensemble_config( enkf_main ) , dataset , active_size , row_offset , serialize_info , tp);
        
        free( active_size );
        free( row_offset );
      }
    }

    hash_iter_free( dataset_iter );
    serialize_info_free( serialize_info );
  }
  analysis_module_complete_update( module );
    

  /*****************************************************************/

  int_vector_free(iens_active_index);
  matrix_safe_free( E );
  matrix_safe_free( D );
  matrix_free( S );
  matrix_free( R );
  matrix_free( dObs );
  matrix_free( X );
}




/**
   This is  T H E  EnKF update routine.
**/


static bool enkf_main_UPDATE(enkf_main_type * enkf_main , const int_vector_type * step_list, enkf_fs_type * target_fs , int target_step , run_mode_type run_mode) {
  /*
     If merge_observations is true all observations in the time
     interval [step1+1,step2] will be used, otherwise only the last
     observation at step2 will be used.
  */
  enkf_fs_type * source_fs = enkf_main_get_fs(enkf_main);
  state_map_type * source_state_map = enkf_fs_get_state_map( source_fs );
  const analysis_config_type * analysis_config = enkf_main_get_analysis_config( enkf_main );
  const int active_ens_size = state_map_count_matching( source_state_map , STATE_HAS_DATA );

  if (analysis_config_have_enough_realisations(analysis_config , active_ens_size)) {
    double alpha       = analysis_config_get_alpha( enkf_main->analysis_config );
    double std_cutoff  = analysis_config_get_std_cutoff( enkf_main->analysis_config );
    int current_step   = int_vector_get_last( step_list );
    const int total_ens_size = enkf_main_get_ensemble_size(enkf_main);
    state_map_type * target_state_map = enkf_fs_get_state_map( target_fs );
    bool_vector_type * ens_mask = bool_vector_alloc(total_ens_size , false);
    int_vector_type * ens_active_list = int_vector_alloc(0,0);


    state_map_select_matching( source_state_map , ens_mask , STATE_HAS_DATA );
    ens_active_list = bool_vector_alloc_active_list( ens_mask );
    {
      /*
        Observations and measurements are collected in these temporary
        structures. obs_data is a precursor for the 'd' vector, and
        meas_forecast is a precursor for the 'S' matrix'.
        
        The reason for going via these temporary structures is to support
        deactivating observations which should not be used in the update
        process.
      */
      obs_data_type               * obs_data      = obs_data_alloc();
      meas_data_type              * meas_forecast = meas_data_alloc( ens_active_list );
      meas_data_type              * meas_analyzed = meas_data_alloc( ens_active_list );
      local_config_type           * local_config  = enkf_main->local_config;
      const local_updatestep_type * updatestep    = local_config_iget_updatestep( local_config , current_step );  /* Only last step considered when forming local update */
      hash_type                   * use_count     = hash_alloc();
      const char                  * log_path      = analysis_config_get_log_path( enkf_main->analysis_config );
      FILE                        * log_stream;

      
      if ((local_updatestep_get_num_ministep( updatestep ) > 1) && 
          (analysis_config_get_module_option( analysis_config , ANALYSIS_ITERABLE))) {
            util_exit("** ERROR: Can not combine iterable modules with multi step updates - sorry\n");
          }
          

      {
        char * log_file;
        if (int_vector_size( step_list ) == 1) 
          log_file = util_alloc_sprintf("%s%c%04d" , log_path , UTIL_PATH_SEP_CHAR , int_vector_iget( step_list , 0));
        else 
          log_file = util_alloc_sprintf("%s%c%04d-%04d" , log_path , UTIL_PATH_SEP_CHAR , int_vector_iget( step_list , 0) , int_vector_get_last( step_list ));
        log_stream = util_fopen( log_file , "w" );
      
        free( log_file );
      }
    
      for (int ministep_nr = 0; ministep_nr < local_updatestep_get_num_ministep( updatestep ); ministep_nr++) {   /* Looping over local analysis ministep */
        local_ministep_type * ministep = local_updatestep_iget_ministep( updatestep , ministep_nr );
        local_obsset_type   * obsset   = local_ministep_get_obsset( ministep );

        obs_data_reset( obs_data );
        meas_data_reset( meas_forecast );
      
        enkf_obs_get_obs_and_measure( enkf_main->obs, 
                                      source_fs , 
                                      step_list , 
                                      FORECAST, 
                                      ens_active_list , 
                                      (const enkf_state_type **) enkf_main->ensemble, 
                                      meas_forecast, 
                                      obs_data , 
                                      obsset );
      

        enkf_analysis_deactivate_outliers( obs_data , meas_forecast  , std_cutoff , alpha);
      
        if (enkf_main->verbose)
          enkf_analysis_fprintf_obs_summary( obs_data , meas_forecast  , step_list , local_ministep_get_name( ministep ) , stdout );
        enkf_analysis_fprintf_obs_summary( obs_data , meas_forecast  , step_list , local_ministep_get_name( ministep ) , log_stream );

        if (obs_data_get_active_size(obs_data) > 0)
          enkf_main_analysis_update( enkf_main , 
                                     target_fs , 
                                     ens_mask , 
                                     target_step , 
                                     use_count , 
                                     run_mode , 
                                     int_vector_get_first( step_list ), 
                                     current_step , 
                                     ministep , 
                                     meas_forecast , 
                                     obs_data );
      }
      fclose( log_stream );

      obs_data_free( obs_data );
      meas_data_free( meas_forecast );
      meas_data_free( meas_analyzed );
    
      enkf_main_inflate( enkf_main , target_fs , current_step , use_count);
      hash_free( use_count );

      if (target_state_map != source_state_map) {
        state_map_set_from_inverted_mask( target_state_map , ens_mask , STATE_PARENT_FAILURE);
        state_map_set_from_mask( target_state_map , ens_mask , STATE_INITIALIZED );
        enkf_fs_fsync( target_fs );
      }
    }
    bool_vector_free( ens_mask );
    int_vector_free( ens_active_list );
    return true;
  } else {
    fprintf(stderr,"** ERROR ** There are %d active realisations left, which is less than the minimum specified (%d) - stopping assimilation.\n" , 
            active_ens_size , 
            analysis_config_get_min_realisations(analysis_config));
    return false;
  }
  
}


void enkf_main_assimilation_update(enkf_main_type * enkf_main , const int_vector_type * step_list) {
  enkf_main_UPDATE( enkf_main , step_list , enkf_main_get_fs( enkf_main ) , int_vector_get_last( step_list ) , ENKF_ASSIMILATION );
}


static bool enkf_main_smoother_update__(enkf_main_type * enkf_main , const int_vector_type * step_list , enkf_fs_type * target_fs) {
  return enkf_main_UPDATE( enkf_main , step_list , target_fs , 0 , SMOOTHER_UPDATE );
}


bool enkf_main_smoother_update(enkf_main_type * enkf_main , enkf_fs_type * target_fs) {
  int stride = 1;
  time_map_type * time_map = enkf_fs_get_time_map( enkf_main_get_fs( enkf_main ));
  int_vector_type * step_list = enkf_main_update_alloc_step_list( enkf_main , 0 , time_map_get_last_step( time_map ) , stride);
  bool update_done = enkf_main_smoother_update__( enkf_main , step_list , target_fs );
  
  int_vector_free( step_list );
  
  return update_done;
}




static void enkf_main_report_run_failure( const enkf_main_type * enkf_main , int iens) {
  job_queue_type * job_queue = site_config_get_job_queue(enkf_main->site_config);
  const enkf_state_type * enkf_state = enkf_main_iget_state( enkf_main , iens );
  int queue_index = enkf_state_get_queue_index( enkf_state );

  const char * stderr_file = job_queue_iget_stderr_file( job_queue , queue_index );
  if (stderr_file == NULL) 
    log_add_fmt_message( enkf_main->logh , 1 , stderr , "** ERROR ** path:%s  job:%s  reason:%s" , 
                         job_queue_iget_run_path( job_queue , queue_index), 
                         job_queue_iget_failed_job( job_queue , queue_index),
                         job_queue_iget_error_reason( job_queue , queue_index ));
  else
    log_add_fmt_message( enkf_main->logh , 1 , stderr , "** ERROR ** path:%s  job:%s  reason:%s  Check file:%s" , 
                         job_queue_iget_run_path( job_queue , queue_index), 
                         job_queue_iget_failed_job( job_queue , queue_index),
                         job_queue_iget_error_reason( job_queue , queue_index ),
                         job_queue_iget_stderr_file( job_queue , queue_index ));
}



static void enkf_main_report_load_failure( const enkf_main_type * enkf_main , int iens) {
  job_queue_type * job_queue = site_config_get_job_queue(enkf_main->site_config);
  const enkf_state_type * enkf_state = enkf_main_iget_state( enkf_main , iens );
  int queue_index = enkf_state_get_queue_index( enkf_state );

  log_add_fmt_message( enkf_main->logh , 1 , stderr , "** ERROR ** path:%s - Could not load all required data",
                       job_queue_iget_run_path( job_queue , queue_index));
}

static void enkf_main_monitor_job_queue ( const enkf_main_type * enkf_main) {
  job_queue_type * job_queue = site_config_get_job_queue(enkf_main->site_config);
  int min_realisations = analysis_config_get_min_realisations(enkf_main->analysis_config);
  
  bool cont = true;
  if (0 >= min_realisations)
    cont = false;

  while (cont) {
    //Check if minimum number of realizations have run, and if so, kill the rest after a certain time
    if ((job_queue_get_num_complete(job_queue) >= min_realisations)) {
      job_queue_set_auto_job_stop_time(job_queue);
      cont = false;
    }
    
    //Check if minimum number of realizations is not possible. If so, it is time to give up
    int possible_sucesses = job_queue_get_num_running(job_queue) + job_queue_get_num_waiting(job_queue) + job_queue_get_num_pending(job_queue) + job_queue_get_num_complete(job_queue); 
    if (possible_sucesses < min_realisations) {
      cont = false; 
    }
    
    if (cont) {
      util_usleep(10000);
    }
  }
}

/**
  If all simulations have completed successfully the function will
  return true, otherwise it will return false.  
*/


static void enkf_main_run_step(enkf_main_type * enkf_main       ,
                               run_mode_type    run_mode        ,
                               bool_vector_type * iactive ,
                               int load_start                   ,      /* For internalizing results, and the first step in the update when merging. */
                               int init_step_parameter          ,
                               state_enum init_state_parameter  ,
                               state_enum init_state_dynamic    ,
                               int step1                        ,
                               int step2) {



  
  if (step1 > 0)
    ecl_config_assert_restart( enkf_main_get_ecl_config( enkf_main ) );
  
  {
    enkf_fs_type * fs         = enkf_main_get_fs( enkf_main );            
    bool     verbose_queue    = enkf_main->verbose;
    int  max_internal_submit  = model_config_get_max_internal_submit(enkf_main->model_config);
    const int active_ens_size = util_int_min( bool_vector_size( iactive ) , enkf_main_get_ensemble_size( enkf_main ));
    int   job_size;
    int iens;

    state_map_deselect_matching( enkf_fs_get_state_map( fs ) , iactive , STATE_LOAD_FAILURE | STATE_PARENT_FAILURE);

    if (enkf_main->verbose) {
      if (run_mode == ENKF_ASSIMILATION)
        printf("Starting forward step: %d -> %d\n",step1 , step2);
    }

    log_add_message(enkf_main->logh , 1 , NULL , "===================================================================", false);
    if (run_mode == ENKF_ASSIMILATION)
      log_add_fmt_message(enkf_main->logh , 1 , NULL , "Forward model: %d -> %d ",step1,step2);
    else
      log_add_fmt_message(enkf_main->logh , 1 , NULL , "Forward model: %d -> ??? ",step1);

    job_size = bool_vector_count_equal( iactive , true );
    {
      pthread_t        queue_thread;
      job_queue_type * job_queue = site_config_get_job_queue(enkf_main->site_config);
      
      
      /* Start the queue */
      if (run_mode != INIT_ONLY) {
        arg_pack_type  * queue_args = arg_pack_alloc();    /* This arg_pack will be freed() in the job_que_run_jobs__() */
        arg_pack_append_ptr(queue_args  , job_queue);
        arg_pack_append_int(queue_args  , job_size);
        arg_pack_append_bool(queue_args , verbose_queue);
        job_queue_reset(job_queue);
        pthread_create( &queue_thread , NULL , job_queue_run_jobs__ , queue_args);
      }

      
      {
        thread_pool_type * submit_threads = thread_pool_alloc( 4 , true );
        enkf_fs_type * fs = enkf_main_get_fs( enkf_main );
        runpath_list_type * runpath_list = qc_module_get_runpath_list( enkf_main->qc_module );
        runpath_list_clear( runpath_list );
        
        for (iens = 0; iens < active_ens_size; iens++) {
          enkf_state_type * enkf_state = enkf_main->ensemble[iens];
          if (bool_vector_iget(iactive , iens)) {
            int load_start = step1;
            if (step1 > 0)
              load_start++;
            
            enkf_state_init_run(enkf_state , 
                                run_mode ,
                                true , 
                                max_internal_submit ,
                                init_step_parameter ,
                                init_state_parameter,
                                init_state_dynamic  ,
                                load_start ,
                                step1 ,
                                step2 );

            runpath_list_add( runpath_list , 
                              iens , 
                              enkf_state_get_run_path( enkf_state ) , 
                              enkf_state_get_eclbase( enkf_state ));
            {
              arg_pack_type * arg_pack = arg_pack_alloc( );   // This is discarded by the enkf_state_start_forward_model__() function. */
              
              arg_pack_append_ptr( arg_pack , enkf_state );
              arg_pack_append_ptr( arg_pack , fs );
              
              thread_pool_add_job(submit_threads , enkf_state_start_forward_model__ , arg_pack);
            }
          } else
            enkf_state_set_inactive( enkf_state );
        }
        /*
          After this join all directories/files for the simulations
          have been set up correctly, and all the jobs have been added
          to the job_queue manager.
        */
        qc_module_export_runpath_list( enkf_main->qc_module );
        thread_pool_join(submit_threads);        
        thread_pool_free(submit_threads);        
      }
      if (run_mode != INIT_ONLY) {
        job_queue_submit_complete( job_queue );
        log_add_message(enkf_main->logh , 1 , NULL , "All jobs submitted to internal queue - waiting for completion" ,  false);
        
        int max_runtime = analysis_config_get_max_runtime(enkf_main_get_analysis_config( enkf_main )); 
        job_queue_set_max_job_duration(job_queue, max_runtime); 
        
        if (analysis_config_get_stop_long_running(enkf_main_get_analysis_config( enkf_main ))) {
          enkf_main_monitor_job_queue( enkf_main );
        }
        
        pthread_join( queue_thread , NULL );   /* Wait for the job_queue_run_jobs() function to complete. */
      }
    }

    
    /* This should be carefully checked for the situation where only a
       subset (with offset > 0) of realisations are simulated. */
    if (run_mode != INIT_ONLY) {
      bool totalOK = true;
      for (iens = 0; iens < active_ens_size; iens++) {        
        if (bool_vector_iget(iactive , iens)) {
          run_status_type run_status = enkf_state_get_simple_run_status( enkf_main->ensemble[iens] );
          
          switch (run_status) {
          case JOB_RUN_FAILURE:
            enkf_main_report_run_failure( enkf_main , iens );
            break;
          case JOB_LOAD_FAILURE:
            enkf_main_report_load_failure( enkf_main , iens );
            break;
          case JOB_RUN_OK:
            break;
          default:
            util_abort("%s: invalid job status:%d \n",__func__ , run_status );
          }
          totalOK = totalOK && ( run_status == JOB_RUN_OK );
        }
      }
      enkf_fs_fsync( enkf_main->dbase );
      if (totalOK) {
        log_add_fmt_message(enkf_main->logh , 1 , NULL , "All jobs complete and data loaded.");
        if (run_mode != ENKF_ASSIMILATION)
          qc_module_run_workflow( enkf_main->qc_module , enkf_main );
      }
    }
  }
}

/**
   The special value stride == 0 means to just include step2.
*/
int_vector_type * enkf_main_update_alloc_step_list( const enkf_main_type * enkf_main , int load_start , int step2 , int stride) {
  int_vector_type * step_list = int_vector_alloc( 0 , 0 );
  
  if (stride == 0) 
    int_vector_append( step_list , step2 );
  else {
    int step = util_int_max( 1 , load_start );
    while (true) {
      int_vector_append( step_list , step );
      
      if (step == step2)
        break;
      else {
        step += stride;
        if (step >= step2) {
          int_vector_append( step_list , step2 );
          break;
        }
      }
      
    }
  }  
  return step_list;
}




void * enkf_main_get_enkf_config_node_type(const ensemble_config_type * ensemble_config, const char * key){
  enkf_config_node_type * config_node_type = ensemble_config_get_node(ensemble_config, key);
  return enkf_config_node_get_ref(config_node_type);
}


/**
   This function will initialize the necessary enkf_main structures
   before a run. Currently this means:

     1. Set the enkf_sched instance - either by loading from file or
        by using the default.

     2. Set up the configuration of what should be internalized.

*/


<<<<<<< HEAD
void enkf_main_init_run( enkf_main_type * enkf_main, run_mode_type run_mode , init_mode_enum init_mode) {
=======
void enkf_main_init_run( enkf_main_type * enkf_main, const bool_vector_type * iactive , run_mode_type run_mode , init_mode_enum init_mode) {
>>>>>>> e4e40beb
  {
    const ext_joblist_type * joblist = site_config_get_installed_jobs( enkf_main->site_config);
    model_config_set_enkf_sched( enkf_main->model_config , joblist , run_mode );
  }
  
  enkf_main_init_internalization(enkf_main , run_mode);
<<<<<<< HEAD

  {
    int ens_size = enkf_main_get_ensemble_size( enkf_main );
    stringlist_type * param_list = ensemble_config_alloc_keylist_from_var_type( enkf_main->ensemble_config , PARAMETER );
    enkf_main_initialize_from_scratch( enkf_main , param_list , 0 , ens_size - 1 , init_mode );
=======
  
  if (iactive) {
    const int active_ens_size = util_int_min( bool_vector_size( iactive ) , enkf_main_get_ensemble_size( enkf_main ));
    stringlist_type * param_list = ensemble_config_alloc_keylist_from_var_type( enkf_main->ensemble_config , PARAMETER );
    enkf_main_initialize_from_scratch( enkf_main , param_list , 0 , active_ens_size - 1 , init_mode );
>>>>>>> e4e40beb
    stringlist_free( param_list );
  }
}




void enkf_main_run_exp(enkf_main_type * enkf_main            ,
                       bool_vector_type * iactive      , 
                       bool             simulate , 
                       int              init_step_parameters ,
                       int              start_report         ,
                       state_enum       start_state) {

  init_mode_enum init_mode = INIT_CONDITIONAL;
  run_mode_type run_mode = simulate ? ENSEMBLE_EXPERIMENT : INIT_ONLY;
  
<<<<<<< HEAD
  enkf_main_init_run( enkf_main , run_mode , init_mode);
=======
  enkf_main_init_run( enkf_main , iactive , run_mode , init_mode);
>>>>>>> e4e40beb
  {
    int load_start                  = start_report;
    state_enum init_state_parameter = start_state;
    state_enum init_state_dynamic   = start_state;
    enkf_main_run_step(enkf_main , run_mode , iactive , load_start , init_step_parameters , init_state_parameter , init_state_dynamic , start_report , -1);
  }
}



void enkf_main_run_assimilation(enkf_main_type * enkf_main            ,
                                bool_vector_type * iactive      , 
                                int              init_step_parameters ,
                                int              start_report         ,
                                state_enum       start_state) {

  analysis_config_type * analysis_config = enkf_main_get_analysis_config( enkf_main );
  if (!analysis_config_get_module_option( analysis_config , ANALYSIS_ITERABLE)) {
    init_mode_enum init_mode = INIT_CONDITIONAL;
    bool rerun       = analysis_config_get_rerun( enkf_main->analysis_config );
    int  rerun_start = analysis_config_get_rerun_start( enkf_main->analysis_config );
<<<<<<< HEAD
    enkf_main_init_run( enkf_main , ENKF_ASSIMILATION , init_mode);
=======
    enkf_main_init_run( enkf_main , iactive , ENKF_ASSIMILATION , init_mode);
>>>>>>> e4e40beb
    {
      bool analyzed_start = false;
      bool prev_enkf_on;
      const enkf_sched_type * enkf_sched = model_config_get_enkf_sched(enkf_main->model_config);
      const int num_nodes                = enkf_sched_get_num_nodes(enkf_sched);
      const int start_inode              = enkf_sched_get_node_index(enkf_sched , start_report);
      int inode;
    
      if (start_state == ANALYZED)
        analyzed_start = true;
      else if (start_state == FORECAST)
        analyzed_start = false;
      else
        util_abort("%s: internal error - start_state must be analyzed | forecast \n",__func__);
    
      prev_enkf_on = analyzed_start;
      for (inode = start_inode; inode < num_nodes; inode++) {
        const enkf_sched_node_type * node = enkf_sched_iget_node(enkf_sched , inode);
        state_enum init_state_parameter;
        state_enum init_state_dynamic;
        int      init_step_parameter;
        int      load_start;
        int      report_step1;
        int      report_step2;
        bool     enkf_on;


        enkf_sched_node_get_data(node , &report_step1 , &report_step2 , &enkf_on );
        if (inode == start_inode)
          report_step1 = start_report;  /* If we are restarting from somewhere. */
      
        if (rerun) {
          /* rerun ... */
          load_start           = report_step1;    /* +1 below. Observe that report_step is set to rerun_start below. */
          init_step_parameter  = report_step1;
          init_state_dynamic   = FORECAST;
          init_state_parameter = ANALYZED;
          report_step1         = rerun_start;
        } else {
          if (prev_enkf_on)
            init_state_dynamic = ANALYZED;
          else
            init_state_dynamic = FORECAST;
          /*
            This is not a rerun - and then parameters and dynamic
            data should be initialized from the same report step.
          */
          init_step_parameter  = report_step1;
          init_state_parameter = init_state_dynamic;
          load_start = report_step1;
        }
      
        if (load_start > 0)
          load_start++;
      
        enkf_main_run_step(enkf_main , ENKF_ASSIMILATION , iactive , load_start , init_step_parameter ,
                           init_state_parameter , init_state_dynamic , report_step1 , report_step2);
        {
          enkf_fs_type * fs = enkf_main_get_fs(enkf_main);
          state_map_type * state_map = enkf_fs_get_state_map(fs);
          const analysis_config_type * analysis_config = enkf_main_get_analysis_config(enkf_main);
          int active_ens_size = state_map_count_matching(state_map , STATE_HAS_DATA);
        
          if (analysis_config_have_enough_realisations(analysis_config , active_ens_size)) {
            if (enkf_on) {
              bool merge_observations = analysis_config_get_merge_observations( enkf_main->analysis_config );
              int_vector_type * step_list;
              int stride;
            
              if (merge_observations)
                stride = 1;
              else
                stride = 0;
            
              step_list = enkf_main_update_alloc_step_list( enkf_main , load_start , report_step2 , stride );
            
              enkf_main_assimilation_update(enkf_main , step_list);
              int_vector_free( step_list );
              enkf_fs_fsync( enkf_main->dbase );
            }
          } else {
            fprintf(stderr,"** ERROR ** There are %d active realisations left, which is less than the minimum specified (%d) - stopping assimilation.\n" , 
                    active_ens_size , 
                    analysis_config_get_min_realisations(analysis_config));
            break;
          }
          prev_enkf_on = enkf_on;
        }
      }
    }
  } else
    fprintf(stderr,"** ERROR: EnKF assimilation can not be combined with an iterable analysis module.\n");
}


void enkf_main_run_simple_step(enkf_main_type * enkf_main , bool_vector_type * iactive , init_mode_enum init_mode) {
<<<<<<< HEAD
  enkf_main_init_run( enkf_main , ENSEMBLE_EXPERIMENT , init_mode);
=======
  enkf_main_init_run( enkf_main , iactive , ENSEMBLE_EXPERIMENT , init_mode);
>>>>>>> e4e40beb
  enkf_main_run_step( enkf_main , ENSEMBLE_EXPERIMENT , iactive , 0 , 0 , ANALYZED , UNDEFINED , 0 , 0 );
}



void enkf_main_run_smoother(enkf_main_type * enkf_main , const char * target_fs_name , bool_vector_type * iactive , bool rerun) {
  analysis_config_type * analysis_config = enkf_main_get_analysis_config( enkf_main );
  if (!analysis_config_get_module_option( analysis_config , ANALYSIS_ITERABLE)) {
    enkf_main_run_simple_step( enkf_main , iactive , INIT_CONDITIONAL);
    {
      enkf_fs_type * target_fs = enkf_main_mount_alt_fs( enkf_main , target_fs_name , false , true );
      bool update_done = enkf_main_smoother_update( enkf_main , target_fs );
      
      if (rerun) { 
        /* 
           IFF a rerun path has been added with the RERUN_PATH config
           key the model_config object will select that runpath as the
           currently active one. If no path has been created with the
           RERUN_PATH config option the model_config_select_runpath()
           call will fail silently.
           
           The runpath select with this call will remain the currently
           active runpath for the remaining part of this program
           invocation.
        */
        if (update_done) {
          enkf_main_set_fs( enkf_main , target_fs , target_fs_name);
          model_config_select_runpath( enkf_main_get_model_config( enkf_main ) , RERUN_PATH_KEY );  
          enkf_main_run_simple_step(enkf_main , iactive , INIT_NONE );
        } else {
          fprintf(stderr,"** Warning: the analysis update failed - no rerun started.\n");
          enkf_fs_umount( target_fs );
        }
      }
    }
  } else
    fprintf(stderr,"** ERROR: The normal smoother should not be combined with an iterable analysis module\n");
}


bool enkf_main_iterate_smoother(enkf_main_type * enkf_main, int step2, int iteration_number, analysis_iter_config_type * iter_config, int_vector_type * step_list, bool_vector_type * iactive, model_config_type * model_config){
  const char * target_fs_name  = analysis_iter_config_iget_case( iter_config , iteration_number+1 );
  const int step1 = 0;
  bool updateOK = false;

  if (target_fs_name == NULL){
    fprintf(stderr,"Sorry: the updated ensemble will overwrite the current case in the iterated ensemble smoother.");
    updateOK = enkf_main_smoother_update__(enkf_main , step_list , enkf_main_get_fs(enkf_main));
  } else {
    enkf_fs_type * target_fs     = enkf_main_mount_alt_fs(enkf_main , target_fs_name , false , true );
    updateOK = enkf_main_smoother_update__(enkf_main , step_list , target_fs );
    enkf_main_set_fs(enkf_main , target_fs , NULL);
    cases_config_set_int(enkf_fs_get_cases_config(target_fs), "iteration_number", iteration_number+1);
  }

  if (updateOK) {
    const char * runpath_fmt = analysis_iter_config_iget_runpath_fmt(iter_config, iteration_number);
    if (runpath_fmt != NULL ) {
      char * runpath_key = util_alloc_sprintf("runpath-%d", 999);
      model_config_add_runpath(model_config, runpath_key, runpath_fmt);
      model_config_select_runpath(model_config, runpath_key);
      free(runpath_key);
    }
    enkf_main_run_exp(enkf_main , iactive , true , step1 , step1 , FORECAST);
  }

  return updateOK;
}



void enkf_main_run_iterated_ES(enkf_main_type * enkf_main, int step2) {
  const analysis_config_type * analysis_config = enkf_main_get_analysis_config(enkf_main);
  
  if (analysis_config_get_module_option( analysis_config , ANALYSIS_ITERABLE)) {
    const int ens_size = enkf_main_get_ensemble_size(enkf_main);
    model_config_type * model_config = enkf_main_get_model_config(enkf_main);
    analysis_iter_config_type * iter_config = analysis_config_get_iter_config(analysis_config);
    int_vector_type * step_list = int_vector_alloc(0, 0);
    bool_vector_type * iactive = bool_vector_alloc(ens_size , true);


    const int step1 = 0;
    int iter = 0;
    int num_iter = analysis_iter_config_get_num_iterations(iter_config);
    {
      for (int step = step1; step <= step2; step++)
        int_vector_append(step_list, step);
    }

    {
      const char * runpath_fmt = analysis_iter_config_iget_runpath_fmt(iter_config, iter);
      if (runpath_fmt != NULL )
        {
          char * runpath_key = util_alloc_sprintf("runpath-%d", iter);
          model_config_add_runpath(model_config, runpath_key, runpath_fmt);
          model_config_select_runpath(model_config, runpath_key);
          free(runpath_key);
        }
    }
  
    enkf_main_run_exp(enkf_main, iactive, true, step1, step1, FORECAST);
    while (true)
      {
        if (iter == num_iter)
          break;

        if (enkf_main_iterate_smoother(enkf_main, step2, iter, iter_config, step_list, iactive, model_config))
          iter++;
        else
          break;
      }
    int_vector_free(step_list);
    bool_vector_free(iactive);
  } else
    fprintf(stderr,"** ERROR: The current analysis module:%s can not be used for iterations \n",
            analysis_config_get_active_module_name( analysis_config ));
}



void enkf_main_run_one_more_iteration(enkf_main_type * enkf_main, int step2) {
  model_config_type * model_config = enkf_main_get_model_config( enkf_main ); 
  const analysis_config_type * analysis_config = enkf_main_get_analysis_config( enkf_main );
  analysis_iter_config_type * iter_config = analysis_config_get_iter_config( analysis_config );
  enkf_fs_type * fs = enkf_main_get_fs( enkf_main );
  cases_config_type * case_config = enkf_fs_get_cases_config( fs );
  int iteration_number = cases_config_get_iteration_number( case_config );
  const int step1 = 0;
  int_vector_type * step_list = int_vector_alloc(0,0);
  bool_vector_type * iactive = bool_vector_alloc(0 , true);

  {
    for (int step=step1; step <= step2; step++)
      int_vector_append( step_list , step );
  }
  enkf_main_iterate_smoother(enkf_main, step2, iteration_number, iter_config, step_list, iactive, model_config);
}

/*****************************************************************/
/*  Filesystem copy functions                                    */


void enkf_main_copy_ensemble(enkf_main_type * enkf_main        , 
                             const char * source_case          , 
                             int          source_report_step   ,
                             state_enum   source_state         ,
                             const char * target_case          ,  
                             int          target_report_step   ,
                             state_enum   target_state         , 
                             const bool_vector_type * iens_mask,
                             const char * ranking_key ,    /* It is OK to supply NULL - but if != NULL it must exist */
                             const stringlist_type * node_list) {

  /**
     Must start by setting up the enkf_fs instance to read and write
     from the correct cases.
  */

  const int ens_size            = enkf_main_get_ensemble_size( enkf_main );
  
  {
    enkf_fs_type * source_fs = enkf_main_mount_alt_fs( enkf_main , source_case , true , false );
    enkf_fs_type * target_fs = enkf_main_mount_alt_fs( enkf_main , target_case , false , true );

    {
      int * ranking_permutation;
      int inode , src_iens;
      
      if (ranking_key != NULL) {
        ranking_table_type * ranking_table = enkf_main_get_ranking_table( enkf_main );
        ranking_permutation = (int *) ranking_table_get_permutation( ranking_table , ranking_key );
      } else {
        ranking_permutation = util_calloc( ens_size , sizeof * ranking_permutation );
        for (src_iens = 0; src_iens < ens_size; src_iens++)
          ranking_permutation[src_iens] = src_iens;
      }
      
      for (inode =0; inode < stringlist_get_size( node_list ); inode++) {
        enkf_config_node_type * config_node = ensemble_config_get_node( enkf_main->ensemble_config , stringlist_iget( node_list , inode ));
        for (src_iens = 0; src_iens < enkf_main_get_ensemble_size( enkf_main ); src_iens++) {
          if (bool_vector_safe_iget(iens_mask , src_iens)) {
            int target_iens = ranking_permutation[src_iens];
            node_id_type src_id    = {.report_step = source_report_step , .iens = src_iens    , .state = source_state };
            node_id_type target_id = {.report_step = target_report_step , .iens = target_iens , .state = target_state };
            
            enkf_node_copy( config_node , 
                            source_fs , target_fs , 
                            src_id , target_id );
            
          }
        }
      }

      if (ranking_permutation == NULL) 
        free( ranking_permutation );
    }
    enkf_fs_umount( source_fs );
    enkf_fs_umount( target_fs );
  }
}






/**
   This is based on a general copy function, but a couple of variables
   have been set to default values because this is an initialization:

   target_step  = 0
   target_state = analyzed
   
*/

void enkf_main_initialize_from_existing__(enkf_main_type * enkf_main , 
                                          const char * source_case , 
                                          int          source_report_step,
                                          state_enum   source_state,
                                          const bool_vector_type * iens_mask,
                                          const char * ranking_key ,    /* It is OK to supply NULL - but if != NULL it must exist */
                                          const stringlist_type * node_list) {
  
  const int target_report_step  = 0;
  const state_enum target_state = ANALYZED;
  const char * target_case      = NULL;

  enkf_main_copy_ensemble(enkf_main , 
                          source_case , 
                          source_report_step , 
                          source_state , 
                          target_case , 
                          target_report_step , 
                          target_state , 
                          iens_mask , 
                          ranking_key , 
                          node_list);
  
}



/**
   This function will select all the parameter variables in the
   ensmeble, and then call enkf_main_initialize_from_existing__() with
   that list.
*/
void enkf_main_initialize_from_existing(enkf_main_type * enkf_main , 
                                        const char * source_case , 
                                        int          source_report_step,
                                        state_enum   source_state,
                                        const bool_vector_type * iens_mask,
                                        const char  * ranking_key) { 
  stringlist_type * param_list = ensemble_config_alloc_keylist_from_var_type( enkf_main->ensemble_config , PARAMETER ); /* Select only paramters - will fail for GEN_DATA of type DYNAMIC_STATE. */
  enkf_main_initialize_from_existing__(enkf_main , source_case , source_report_step , source_state , iens_mask , ranking_key , param_list );
  stringlist_free( param_list );
}



static void * enkf_main_initialize_from_scratch_mt(void * void_arg) {
  arg_pack_type * arg_pack           = arg_pack_safe_cast( void_arg );
  enkf_main_type * enkf_main         = arg_pack_iget_ptr( arg_pack , 0);
  const stringlist_type * param_list = arg_pack_iget_const_ptr( arg_pack , 1 );
  int iens1                          = arg_pack_iget_int( arg_pack , 2 );
  int iens2                          = arg_pack_iget_int( arg_pack , 3 );
  init_mode_enum init_mode           = arg_pack_iget_int( arg_pack , 4 );
  int iens;
  
  for (iens = iens1; iens < iens2; iens++) {
    enkf_state_type * state = enkf_main_iget_state( enkf_main , iens);
    enkf_state_initialize( state , enkf_main_get_fs( enkf_main ) , param_list , init_mode);
  }

  return NULL;
}


void enkf_main_initialize_from_scratch(enkf_main_type * enkf_main , const stringlist_type * param_list , int iens1 , int iens2, init_mode_enum init_mode) {
  int num_cpu               = 4;
  thread_pool_type * tp     = thread_pool_alloc( num_cpu , true );
  int ens_sub_size          = (iens2 - iens1 + 1) / num_cpu;
  arg_pack_type ** arg_list = util_calloc( num_cpu , sizeof * arg_list );
  int i;
  
  printf("Initializing .... "); fflush( stdout );
  for (i = 0; i < num_cpu;  i++) {
    arg_list[i] = arg_pack_alloc();
    arg_pack_append_ptr( arg_list[i] , enkf_main );
    arg_pack_append_const_ptr( arg_list[i] , param_list );
    {
      int start_iens = i * ens_sub_size;
      int end_iens   = start_iens + ens_sub_size;
      
      if (i == (num_cpu - 1)){
        end_iens = iens2 + 1;  /* Input is upper limit inclusive. */
        if(ens_sub_size == 0)
          start_iens = iens1;  /* Don't necessarily want to start from zero when ens_sub_size = 0*/
      }
      arg_pack_append_int( arg_list[i] , start_iens );
      arg_pack_append_int( arg_list[i] , end_iens );
    }
    arg_pack_append_int( arg_list[i] , init_mode );
    thread_pool_add_job( tp , enkf_main_initialize_from_scratch_mt , arg_list[i]);
  }
  thread_pool_join( tp );
  for (i = 0; i < num_cpu; i++)
    arg_pack_free( arg_list[i] ); 
  free( arg_list );
  thread_pool_free( tp );
  printf("\n");
}





/**
   This function creates a local_config file corresponding to the
   default 'ALL_ACTIVE' configuration. We eat our own dogshit around
   here...
*/

void enkf_main_create_all_active_config( const enkf_main_type * enkf_main , 
                                         const char * local_config_file ) {


  bool single_node_update = analysis_config_get_single_node_update( enkf_main->analysis_config );
  bool update_results     = analysis_config_get_update_results( enkf_main->analysis_config );

  const char * update_step_name = "ALL_ACTIVE";
  const char * ministep_name    = "ALL_ACTIVE";
  const char * obsset_name      = "ALL_OBS";
  const char * dataset_name     = "ALL_DATA";   // <- This is is created for possible further use, even if 
                                                //    single_node_update is true. 
  
  FILE * stream = util_fopen( local_config_file , "w");

  fprintf(stream , "%-32s %s\n", local_config_get_cmd_string( CREATE_UPDATESTEP ) , update_step_name);
  fprintf(stream , "%-32s %s \n", local_config_get_cmd_string( CREATE_OBSSET ) , obsset_name);
  fprintf(stream , "%-32s %s %s \n", local_config_get_cmd_string( CREATE_MINISTEP ) , ministep_name , obsset_name);
  fprintf(stream , "%-32s %s %s \n" , local_config_get_cmd_string( ATTACH_MINISTEP ), update_step_name , ministep_name);

  fprintf(stream , "%-32s %s \n", local_config_get_cmd_string( CREATE_DATASET ) , dataset_name);
  if (!single_node_update) 
    fprintf(stream , "%-32s %s %s \n", local_config_get_cmd_string( ATTACH_DATASET ) , ministep_name , dataset_name);
  
  /* Adding all observation keys */
  {
    hash_iter_type * obs_iter = enkf_obs_alloc_iter( enkf_main->obs );
    while ( !hash_iter_is_complete(obs_iter) ) {
      const char * obs_key = hash_iter_get_next_key( obs_iter );
      fprintf(stream , "%-32s %s %s\n",local_config_get_cmd_string( ADD_OBS ) , obsset_name , obs_key);
    }
    hash_iter_free( obs_iter );
  }
  
  /* Adding all node which can be updated. */
  {
    stringlist_type * keylist = ensemble_config_alloc_keylist_from_var_type( enkf_main->ensemble_config , PARAMETER + DYNAMIC_STATE + DYNAMIC_RESULT);
    int i;
    for (i = 0; i < stringlist_get_size( keylist ); i++) {
      const char * key = stringlist_iget( keylist , i);
      const enkf_config_node_type * config_node = ensemble_config_get_node( enkf_main->ensemble_config , key );
      enkf_var_type var_type = enkf_config_node_get_var_type( config_node );
      bool add_node = true;

      if ((var_type == DYNAMIC_RESULT) && (!update_results))
        add_node = false;

      /*
        Make sure the funny GEN_KW instance masquerading as
        SCHEDULE_PREDICTION_FILE is not added to the soup.
      */
      if (util_string_equal(key , "PRED"))
        add_node = false;

      
      if (add_node) {
        if (single_node_update) {
          fprintf(stream , "%-32s %s \n"    , local_config_get_cmd_string( CREATE_DATASET ) , key);
          fprintf(stream , "%-32s %s %s \n" , local_config_get_cmd_string( ATTACH_DATASET ) , ministep_name , key);
          fprintf(stream , "%-32s %s %s\n"  , local_config_get_cmd_string( ADD_DATA ) , key , key);
        } 
        fprintf(stream , "%-32s %s %s\n",local_config_get_cmd_string( ADD_DATA ) , dataset_name , key);
      }
    }
    stringlist_free( keylist);
  }

  /* Install the ALL_ACTIVE step as the default. */
  fprintf(stream , "%-32s ALL_ACTIVE" , local_config_get_cmd_string( INSTALL_DEFAULT_UPDATESTEP ));
  fclose( stream );
}




static void enkf_main_init_user_config( const enkf_main_type * enkf_main , config_type * config ) {
  config_schema_item_type * item;

  /*****************************************************************/
  /* config_add_schema_item():                                     */
  /*                                                               */
  /*  1. boolean - required?                                       */
  /*****************************************************************/
  
  ert_workflow_list_add_config_items( config );
  plot_config_add_config_items( config );
  analysis_config_add_config_items( config );
  ensemble_config_add_config_items( config );
  ecl_config_add_config_items( config );
  rng_config_add_config_items( config );

  /*****************************************************************/
  /* Required keywords from the ordinary model_config file */

  item = config_add_schema_item(config , CASE_TABLE_KEY , false  );
  config_schema_item_set_argc_minmax(item , 1 , 1);
  config_schema_item_iset_type( item , 0 , CONFIG_EXISTING_PATH );

  config_add_key_value( config , LOG_LEVEL_KEY , false , CONFIG_INT);
  config_add_key_value( config , LOG_FILE_KEY  , false , CONFIG_STRING); 

  config_add_key_value(config , MAX_RESAMPLE_KEY , false , CONFIG_INT);
  
  
  item = config_add_schema_item(config , NUM_REALIZATIONS_KEY , true  );
  config_schema_item_set_argc_minmax(item , 1 , 1);
  config_schema_item_iset_type( item , 0 , CONFIG_INT );
  config_add_alias(config , NUM_REALIZATIONS_KEY , "SIZE");
  config_add_alias(config , NUM_REALIZATIONS_KEY , "NUM_REALISATIONS");
  config_install_message(config , "SIZE" , "** Warning: \'SIZE\' is depreceated - use \'NUM_REALIZATIONS\' instead.");


  /*****************************************************************/
  /* Optional keywords from the model config file */

  item = config_add_schema_item( config , RUN_TEMPLATE_KEY , false  );
  config_schema_item_set_argc_minmax(item , 2 , CONFIG_DEFAULT_ARG_MAX );
  config_schema_item_iset_type( item , 0 , CONFIG_EXISTING_PATH );

  config_add_key_value(config , RUNPATH_KEY , false , CONFIG_STRING);
  config_add_key_value(config , RERUN_PATH_KEY , false , CONFIG_STRING);
  
  item = config_add_schema_item(config , ENSPATH_KEY , false  );
  config_schema_item_set_argc_minmax(item , 1 , 1 );

  item = config_add_schema_item( config , JOBNAME_KEY , false  );
  config_schema_item_set_argc_minmax(item , 1 , 1 );
  
  item = config_add_schema_item(config , SELECT_CASE_KEY , false  );
  config_schema_item_set_argc_minmax(item , 1 , 1 );

  item = config_add_schema_item(config , DBASE_TYPE_KEY , false  );
  config_schema_item_set_argc_minmax(item , 1, 1 );
  config_schema_item_set_common_selection_set(item , 2 , (const char *[2]) {"PLAIN" , "BLOCK_FS"});

  item = config_add_schema_item(config , FORWARD_MODEL_KEY , false  );
  config_schema_item_set_argc_minmax(item , 1 , CONFIG_DEFAULT_ARG_MAX);

  item = config_add_schema_item(config , DATA_KW_KEY , false  );
  config_schema_item_set_argc_minmax(item , 2 , 2);

  item = config_add_schema_item(config , KEEP_RUNPATH_KEY , false  );
  config_schema_item_set_argc_minmax(item , 1 , CONFIG_DEFAULT_ARG_MAX);

  config_add_key_value(config , PRE_CLEAR_RUNPATH_KEY , false , CONFIG_BOOL);

  item = config_add_schema_item(config , DELETE_RUNPATH_KEY , false  );
  config_schema_item_set_argc_minmax(item , 1 , CONFIG_DEFAULT_ARG_MAX);

  item = config_add_schema_item(config , OBS_CONFIG_KEY  , false  );
  config_schema_item_set_argc_minmax(item , 1 , 1 );
  config_schema_item_iset_type( item , 0 , CONFIG_EXISTING_PATH );

  item = config_add_schema_item(config , RFT_CONFIG_KEY , false  );
  config_schema_item_set_argc_minmax(item , 1 , 1 );
  config_schema_item_iset_type( item , 0 , CONFIG_EXISTING_PATH );

  item = config_add_schema_item(config , RFTPATH_KEY , false  );
  config_schema_item_set_argc_minmax(item , 1 , 1 );

  item = config_add_schema_item(config , LOCAL_CONFIG_KEY  , false  );
  config_schema_item_set_argc_minmax(item , 1 , 1 );
  config_schema_item_iset_type( item , 0 , CONFIG_EXISTING_PATH );

  item = config_add_schema_item(config , ENKF_SCHED_FILE_KEY , false  );
  config_schema_item_set_argc_minmax(item , 1 , 1 );
  config_schema_item_iset_type( item , 0 , CONFIG_EXISTING_PATH );

  item = config_add_schema_item(config , HISTORY_SOURCE_KEY , false  );
  config_schema_item_set_argc_minmax(item , 1 , 1);
  {
    stringlist_type * refcase_dep = stringlist_alloc_argv_ref( (const char *[1]) { REFCASE_KEY } , 1);

    config_schema_item_set_common_selection_set(item , 3 , (const char *[3]) {"SCHEDULE" , "REFCASE_SIMULATED" , "REFCASE_HISTORY"});
    config_schema_item_set_required_children_on_value(item , "REFCASE_SIMULATED" , refcase_dep);
    config_schema_item_set_required_children_on_value(item , "REFCASE_HISTORY"  , refcase_dep);

    stringlist_free(refcase_dep);
  }
  
  ert_report_list_add_config_items( config);
  qc_module_add_config_items( config );
}


keep_runpath_type  enkf_main_iget_keep_runpath( const enkf_main_type * enkf_main , int iens ) {
  return enkf_state_get_keep_runpath( enkf_main->ensemble[iens] );
}

void enkf_main_iset_keep_runpath( enkf_main_type * enkf_main , int iens , keep_runpath_type keep_runpath) {
  enkf_state_set_keep_runpath( enkf_main->ensemble[iens] , keep_runpath);
}

void enkf_main_set_verbose( enkf_main_type * enkf_main , bool verbose) {
  enkf_main->verbose = verbose;
}


bool enkf_main_get_verbose( const enkf_main_type * enkf_main ) {
  return enkf_main->verbose;
}

/**
   Observe that this function parses and TEMPORARILY stores the keep_runpath
   information ion the enkf_main object. This is subsequently passed on the
   enkf_state members, and the functions enkf_main_iget_keep_runpath() and
   enkf_main_iset_keep_runpath() act on the enkf_state objects, and not on the
   internal keep_runpath field of the enkf_main object (what a fxxxing mess).
*/


void enkf_main_parse_keep_runpath(enkf_main_type * enkf_main , const char * keep_runpath_string , const char * delete_runpath_string , int ens_size ) {

  int i;
  for (i = 0; i < ens_size; i++)
    int_vector_iset( enkf_main->keep_runpath , i , DEFAULT_KEEP);
  

  {
    int_vector_type * active_list = string_util_alloc_active_list(keep_runpath_string);

    for (i = 0; i < int_vector_size( active_list ); i++)
      int_vector_iset( enkf_main->keep_runpath , int_vector_iget( active_list , i ) , EXPLICIT_KEEP);
    
    int_vector_free( active_list );
  }
  
  
  {
    int_vector_type * active_list = string_util_alloc_active_list(delete_runpath_string);

    for (i = 0; i < int_vector_size( active_list ); i++)
      int_vector_iset( enkf_main->keep_runpath , int_vector_iget( active_list , i ) , EXPLICIT_DELETE);
    
    int_vector_free( active_list );
  }
}



/**
   There is NO tagging anymore - if the user wants tags - the user
   supplies the key __WITH__ tags.
*/
void enkf_main_add_data_kw(enkf_main_type * enkf_main , const char * key , const char * value) {
  subst_list_append_copy( enkf_main->subst_list   , key , value , "Supplied by the user in the configuration file.");
}


void enkf_main_data_kw_fprintf_config( const enkf_main_type * enkf_main , FILE * stream ) {
  for (int i = 0; i < subst_list_get_size( enkf_main->subst_list ); i++) {
    fprintf(stream , CONFIG_KEY_FORMAT , DATA_KW_KEY );
    fprintf(stream , CONFIG_VALUE_FORMAT    , subst_list_iget_key( enkf_main->subst_list , i ));
    fprintf(stream , CONFIG_ENDVALUE_FORMAT , subst_list_iget_value( enkf_main->subst_list , i ));
  }
}


void enkf_main_clear_data_kw( enkf_main_type * enkf_main ) {
  subst_list_clear( enkf_main->subst_list );
}

static void enkf_main_add_subst_kw( enkf_main_type * enkf_main , const char * key , const char * value, const char * help_text , bool insert_copy) {
  char * tagged_key = util_alloc_sprintf( INTERNAL_DATA_KW_TAG_FORMAT , key );

  if (insert_copy)
    subst_list_append_owned_ref( enkf_main->subst_list , tagged_key , util_alloc_string_copy( value ), help_text);
  else
    subst_list_append_ref( enkf_main->subst_list , tagged_key , value , help_text);
  
  free(tagged_key);
}


static void enkf_main_init_qc( enkf_main_type * enkf_main , config_type * config ) {
  qc_module_init( enkf_main->qc_module , config );
  enkf_main_add_subst_kw( enkf_main , "QC_PATH" , qc_module_get_path( enkf_main->qc_module ) , "QC Root path" , true);
}


static void enkf_main_init_subst_list( enkf_main_type * enkf_main ) {
  /* Here we add the functions which should be available for string substitution operations. */
  subst_func_pool_add_func( enkf_main->subst_func_pool , "EXP"       , "exp"                               , subst_func_exp         , false , 1 , 1 , NULL);
  subst_func_pool_add_func( enkf_main->subst_func_pool , "LOG"       , "log"                               , subst_func_log         , false , 1 , 1 , NULL);
  subst_func_pool_add_func( enkf_main->subst_func_pool , "POW10"     , "Calculates 10^x"                   , subst_func_pow10       , false , 1 , 1 , NULL);
  subst_func_pool_add_func( enkf_main->subst_func_pool , "ADD"       , "Adds arguments"                    , subst_func_add         , true  , 1 , 0 , NULL);
  subst_func_pool_add_func( enkf_main->subst_func_pool , "MUL"       , "Multiplies arguments"              , subst_func_mul         , true  , 1 , 0 , NULL);
  subst_func_pool_add_func( enkf_main->subst_func_pool , "RANDINT"   , "Returns a random integer - 32 bit" , subst_func_randint     , false , 0 , 0 , enkf_main->rng);
  subst_func_pool_add_func( enkf_main->subst_func_pool , "RANDFLOAT" , "Returns a random float 0-1."       , subst_func_randfloat   , false , 0 , 0 , enkf_main->rng);
  
  /**
     Allocating the parent subst_list instance. This will (should ...)
     be the top level subst instance for all substitions in the ert
     program.

     All the functions available or only installed in this
     subst_list.

     The key->value replacements installed in this instance are
     key,value pairs which are:

      o Common to all ensemble members.

      o Constant in time.
  */


  /* Installing the functions. */
  subst_list_insert_func( enkf_main->subst_list , "EXP"         , "__EXP__");
  subst_list_insert_func( enkf_main->subst_list , "LOG"         , "__LOG__");
  subst_list_insert_func( enkf_main->subst_list , "POW10"       , "__POW10__");
  subst_list_insert_func( enkf_main->subst_list , "ADD"         , "__ADD__");
  subst_list_insert_func( enkf_main->subst_list , "MUL"         , "__MUL__");
  subst_list_insert_func( enkf_main->subst_list , "RANDINT"     , "__RANDINT__");
  subst_list_insert_func( enkf_main->subst_list , "RANDFLOAT"   , "__RANDFLOAT__");
}



enkf_main_type * enkf_main_alloc_empty( ) {
  enkf_main_type * enkf_main = util_malloc(sizeof * enkf_main);
  UTIL_TYPE_ID_INIT(enkf_main , ENKF_MAIN_ID);
  enkf_main->current_fs_case    = NULL;
  enkf_main->dbase              = NULL;
  enkf_main->ensemble           = NULL;
  enkf_main->user_config_file   = NULL;
  enkf_main->site_config_file   = NULL;
  enkf_main->rft_config_file    = NULL;
  enkf_main->local_config       = NULL;
  enkf_main->rng                = NULL; 
  enkf_main->ens_size           = 0;
  enkf_main->keep_runpath       = int_vector_alloc( 0 , DEFAULT_KEEP );
  enkf_main->logh               = log_open( NULL , DEFAULT_LOG_LEVEL );
  enkf_main->rng_config         = rng_config_alloc( );
  enkf_main->site_config        = site_config_alloc_empty();
  enkf_main->ensemble_config    = ensemble_config_alloc_empty();
  enkf_main->ecl_config         = ecl_config_alloc();
  enkf_main->plot_config        = plot_config_alloc_default();                       
  enkf_main->ranking_table      = ranking_table_alloc( 0 );
  enkf_main->obs                = enkf_obs_alloc( );
  enkf_main->model_config       = model_config_alloc( );

  enkf_main_rng_init( enkf_main );
  enkf_main->subst_func_pool    = subst_func_pool_alloc(  );
  enkf_main->subst_list         = subst_list_alloc( enkf_main->subst_func_pool );
  enkf_main->templates          = ert_templates_alloc( enkf_main->subst_list );
  enkf_main->workflow_list      = ert_workflow_list_alloc( enkf_main->subst_list );
  enkf_main->qc_module          = qc_module_alloc( enkf_main->workflow_list , DEFAULT_QC_PATH );
  enkf_main->analysis_config    = analysis_config_alloc( enkf_main->rng );   
  enkf_main->report_list        = ert_report_list_alloc( DEFAULT_REPORT_PATH , plot_config_get_path( enkf_main->plot_config ) );
  
  enkf_main_init_subst_list( enkf_main );
  enkf_main_set_verbose( enkf_main , true );
  return enkf_main;
}





static void enkf_main_install_data_kw( enkf_main_type * enkf_main , hash_type * config_data_kw) {
  /*
    Installing the DATA_KW keywords supplied by the user - these are
    at the very top level, so they can reuse everything defined later.
  */
  if (config_data_kw) {
    hash_iter_type * iter = hash_iter_alloc(config_data_kw);
    const char * key = hash_iter_get_next_key(iter);
    while (key != NULL) {
      enkf_main_add_data_kw( enkf_main , key , hash_get( config_data_kw , key ));
      key = hash_iter_get_next_key(iter);
    }
    hash_iter_free(iter);
  }



  /*
     Installing the based (key,value) pairs which are common to all
     ensemble members, and independent of time.
  */
  {
    char * cwd                    = util_alloc_cwd();
    char * date_string            = util_alloc_date_stamp();
    const char * num_cpu_string   = "1";
  
    enkf_main_add_subst_kw( enkf_main , "CWD"          , cwd , "The current working directory we are running from - the location of the config file." , true);
    enkf_main_add_subst_kw( enkf_main , "CONFIG_PATH"  , cwd , "The current working directory we are running from - the location of the config file." , false);
    enkf_main_add_subst_kw( enkf_main , "DATE"         , date_string , "The current date." , true);
    enkf_main_add_subst_kw( enkf_main , "NUM_CPU"      , num_cpu_string , "The number of CPU used for one forward model." , true );
    enkf_main_add_subst_kw( enkf_main , "RUNPATH_FILE" , qc_module_get_runpath_list_file( enkf_main->qc_module ) , "The name of a file with a list of run directories." , true);
    
    //free( cwd );
    //free( date_string );
  }
}



/**
   This function will resize the enkf_main->ensemble vector,
   allocating or freeing enkf_state instances as needed.
*/


void enkf_main_resize_ensemble( enkf_main_type * enkf_main , int new_ens_size ) {
  int iens;

  /* No change */
  if (new_ens_size == enkf_main->ens_size)
    return ;

  ranking_table_set_ens_size( enkf_main->ranking_table , new_ens_size );
  /* Tell the site_config object (i.e. the queue drivers) about the new ensemble size: */
  site_config_set_ens_size( enkf_main->site_config , new_ens_size );
  

  /* The ensemble is shrinking. */
  if (new_ens_size < enkf_main->ens_size) {
    /*1: Free all ensemble members which go out of scope. */
    for (iens = new_ens_size; iens < enkf_main->ens_size; iens++)
      enkf_state_free( enkf_main->ensemble[iens] );
    
    /*2: Shrink the ensemble pointer. */
    enkf_main->ensemble = util_realloc(enkf_main->ensemble , new_ens_size * sizeof * enkf_main->ensemble );
    enkf_main->ens_size = new_ens_size;
    return;
  }
  
  
  /* The ensemble is expanding */
  if (new_ens_size > enkf_main->ens_size) {
    /*1: Grow the ensemble pointer. */
    enkf_main->ensemble = util_realloc(enkf_main->ensemble , new_ens_size * sizeof * enkf_main->ensemble );

    /*2: Allocate the new ensemble members. */
    for (iens = enkf_main->ens_size; iens < new_ens_size; iens++) 

      /* Observe that due to the initialization of the rng - this function is currently NOT thread safe. */
      enkf_main->ensemble[iens] = enkf_state_alloc(iens,
                                                   enkf_main->rng , 
                                                   enkf_main->dbase ,
                                                   model_config_iget_casename( enkf_main->model_config , iens ) ,
                                                   enkf_main->pre_clear_runpath                                 ,
                                                   int_vector_safe_iget( enkf_main->keep_runpath , iens)        , 
                                                   enkf_main->model_config                                      ,
                                                   enkf_main->ensemble_config                                   ,
                                                   enkf_main->site_config                                       ,
                                                   enkf_main->ecl_config                                        ,
                                                   enkf_main->logh                                              ,
                                                   enkf_main->templates                                         ,
                                                   enkf_main->subst_list);
    enkf_main->ens_size = new_ens_size;
    return;
  }
  
  util_abort("%s: something is seriously broken - should NOT be here .. \n",__func__);
}





void enkf_main_update_node( enkf_main_type * enkf_main , const char * key ) {
  int iens;
  for (iens = 0; iens < enkf_main->ens_size; iens++) 
    enkf_state_update_node( enkf_main->ensemble[iens] , key );
}


// NOTE KF 20130628: This is commented out, because I don't think it is used, but we'll give it some time
//
///**
//   When the case has changed it is essential to invalidate the meta
//   information in the enkf_nodes, otherwise the nodes might reuse old
//   data (from a previous case).
//*/
//
//static void enkf_main_invalidate_cache( enkf_main_type * enkf_main ) {
//  int ens_size = enkf_main_get_ensemble_size( enkf_main );
//  int iens;
//  for (iens = 0; iens < ens_size; iens++)
//    enkf_state_invalidate_cache( enkf_main->ensemble[iens] );
//}


/*
void enkf_main_create_fs( enkf_main_type * enkf_main , const char * fs_path) {
  fs_driver_impl driver_id = model_config_get_dbase_type( enkf_main->model_config );
  void * arg = NULL;
  
  enkf_fs_create_fs( fs_path , driver_id , arg );
}
*/

static void enkf_main_link_current_fs__( enkf_main_type * enkf_main , const char * case_path) {
  const char * ens_path = model_config_get_enspath( enkf_main->model_config);
  
  /* 1: Create a symlink pointing to the currently open case. */
  {
    char * current_link = util_alloc_filename( ens_path , CURRENT_CASE , NULL );
    {
      if (util_entry_exists( current_link ))
        unlink( current_link );
      symlink( case_path , current_link );
    }
    free( current_link );
  }


  /* 2: Update a small text file with the name of the host currently
        running ert, the pid number of the process, the active case
        and when it started. 
        
        If the previous shutdown was unclean the file will be around,
        and we will need the info from the previous invocation which
        is in the file. For that reason we open with mode 'a' instead
        of 'w'.
  */
  {
    int buffer_size = 256;
    char * current_host = util_alloc_filename( ens_path , CASE_LOG , NULL );
    FILE * stream = util_fopen( current_host , "a");
    
    fprintf(stream , "CASE:%-16s  " , case_path ); 
    fprintf(stream , "PID:%-8d  " , getpid());
    {
      char hostname[buffer_size];
      gethostname( hostname , buffer_size );
      fprintf(stream , "HOST:%-16s  " , hostname );
    }

    
    {
      int year,month,day,hour,minute,second;
      time_t now = time( NULL );
      
      util_set_datetime_values( now , &second , &minute , &hour , &day , &month , &year );
      
      fprintf(stream , "TIME:%02d/%02d/%4d-%02d.%02d.%02d\n" , day , month ,  year , hour , minute , second);
    }
    fclose( stream );
    free( current_host );
  }
}




static void enkf_main_close_fs( enkf_main_type * enkf_main ) {
  enkf_fs_umount( enkf_main->dbase );
  enkf_main->dbase = NULL;
}


enkf_fs_type * enkf_main_get_fs(const enkf_main_type * enkf_main) {
  return enkf_fs_get_weakref( enkf_main->dbase );
}


char * enkf_main_alloc_mount_point( const enkf_main_type * enkf_main , const char * case_path) {
  char * mount_point;
  if (util_is_abs_path( case_path ))
    mount_point = util_alloc_string_copy( case_path );
  else
    mount_point = util_alloc_filename( model_config_get_enspath( enkf_main->model_config) , case_path , NULL);
  return mount_point;
}


void enkf_main_gen_data_special( enkf_main_type * enkf_main ) {
  stringlist_type * gen_data_keys = ensemble_config_alloc_keylist_from_impl_type( enkf_main->ensemble_config , GEN_DATA);
  for (int i=0; i < stringlist_get_size( gen_data_keys ); i++) {
    enkf_config_node_type * config_node = ensemble_config_get_node( enkf_main->ensemble_config , stringlist_iget( gen_data_keys , i));
    enkf_var_type var_type = enkf_config_node_get_var_type(config_node);
    if ((var_type == DYNAMIC_STATE) || (var_type == DYNAMIC_RESULT)) {
      gen_data_config_type * gen_data_config = enkf_config_node_get_ref( config_node );
      gen_data_config_set_dynamic( gen_data_config , enkf_main->dbase );
      gen_data_config_set_ens_size( gen_data_config , enkf_main->ens_size );
    }
  }
  stringlist_free( gen_data_keys );
}


void enkf_main_set_fs( enkf_main_type * enkf_main , enkf_fs_type * fs , const char * case_path /* Can be NULL */) {
  if (enkf_main->dbase != fs) {
    if (!case_path)
      case_path = enkf_fs_get_case_name( fs );
    
    if (enkf_main->dbase != NULL)
      enkf_main_close_fs( enkf_main );
    enkf_main->dbase = fs;

    enkf_main_link_current_fs__( enkf_main , case_path);
    enkf_main->current_fs_case = util_realloc_string_copy( enkf_main->current_fs_case , case_path);
    enkf_main_gen_data_special( enkf_main );
    enkf_main_add_subst_kw( enkf_main , "ERT-CASE" , enkf_main->current_fs_case , "Current case" , true );
    enkf_main_add_subst_kw( enkf_main , "ERTCASE"  , enkf_main->current_fs_case , "Current case" , true );
  }
}


stringlist_type * enkf_main_alloc_caselist( const enkf_main_type * enkf_main ) {
  stringlist_type * case_list = stringlist_alloc_new( );
  {
    const char * ens_path = model_config_get_enspath( enkf_main->model_config );
    DIR * ens_dir = opendir( ens_path );
    if (ens_dir != NULL) {
      int ens_fd = dirfd( ens_dir );
      if (ens_fd != -1) {
        struct dirent * dp;
        do {
          dp = readdir( ens_dir );
          if (dp != NULL) {
            if (!(util_string_equal( dp->d_name , ".") || util_string_equal(dp->d_name , ".."))) {
              if (!util_string_equal( dp->d_name , CURRENT_CASE)) {
                char * full_path = util_alloc_filename( ens_path , dp->d_name , NULL);
                if (util_is_directory( full_path ))
                  stringlist_append_copy( case_list , dp->d_name );
                free( full_path);
              }
            }
          }
        } while (dp != NULL);
      }
    }
    closedir( ens_dir );
  }
  return case_list;
}

void enkf_main_create_fs( const enkf_main_type * enkf_main , const char * case_path ) {
  char * new_mount_point = enkf_main_alloc_mount_point( enkf_main , case_path );

  enkf_fs_create_fs( new_mount_point,
                     model_config_get_dbase_type( enkf_main->model_config ) , 
                     model_config_get_dbase_args( enkf_main->model_config ));
  
  free( new_mount_point );
}


bool enkf_main_case_is_current(const enkf_main_type * enkf_main , const char * case_path) {
  char * mount_point               = enkf_main_alloc_mount_point( enkf_main , case_path );
  const char * current_mount_point = NULL;
  bool is_current;
  
  if (enkf_main->dbase != NULL)
    current_mount_point = enkf_fs_get_mount_point( enkf_main->dbase );
  
  is_current = util_string_equal( mount_point , current_mount_point );
  free( mount_point );
  return is_current;
}


/*
  All the return values from this function must be closed with
  enkf_fs_umount(). If the return value is just a reference to the
  current existing case the function will increase the reference count
  on that enkf_fs instance, and the corresponding enkf_usmount will
  decrease it again.
*/

enkf_fs_type * enkf_main_mount_alt_fs(const enkf_main_type * enkf_main , const char * case_path , bool read_only , bool create) {
  if (enkf_main_case_is_current( enkf_main , case_path ))
    // Fast path - we just return a reference to the currently selected case;
    // with increased refcount.
    return enkf_fs_get_ref( enkf_main->dbase ); 
  else {
    // We have asked for an alterantive fs - must mount and possibly create that first.
    enkf_fs_type * new_fs = NULL;
    if (case_path != NULL) {
      char * new_mount_point    = enkf_main_alloc_mount_point( enkf_main , case_path );

      if (!enkf_fs_exists( new_mount_point )) {
        if (create)
          enkf_main_create_fs( enkf_main , case_path );
      }
      
      new_fs = enkf_fs_mount( new_mount_point , read_only );
      free( new_mount_point );
    }
    return new_fs;
  }
}




void enkf_main_select_fs( enkf_main_type * enkf_main , const char * case_path ) {
  if (enkf_main_case_is_current( enkf_main , case_path ))
    return;  /* We have tried to select the currently selected case - just return. */
  else {

    enkf_fs_type * new_fs = enkf_main_mount_alt_fs( enkf_main , case_path , false , true );
    if (enkf_main->dbase == new_fs)
      util_abort("%s : return reference to current FS in situation where that should not happen.\n",__func__);
    
    if (new_fs != NULL) 
      enkf_main_set_fs( enkf_main , new_fs , case_path);
    else {
      const char * ens_path = model_config_get_enspath( enkf_main->model_config );
      util_exit("%s: select filesystem %s:%s failed \n",__func__ , ens_path , case_path );
    }

  }
}


/*
  Return a weak reference - i.e. the refocunt is not increased.
*/
const char * enkf_main_get_current_fs( const enkf_main_type * enkf_main ) {
  return enkf_main->current_fs_case;
}

bool enkf_main_fs_exists(const enkf_main_type * enkf_main, const char * input_case){
  bool exists = false;
  char * new_mount_point = enkf_main_alloc_mount_point( enkf_main , input_case);
  if(enkf_fs_exists( new_mount_point )) 
    exists = true;

  free( new_mount_point );
  return exists;
}


void enkf_main_user_select_fs(enkf_main_type * enkf_main , const char * input_case ) {
  const char * ens_path = model_config_get_enspath( enkf_main->model_config);      
  int root_version = enkf_fs_get_version104( ens_path );
  if (root_version == -1 || root_version == 105) {
    if (input_case == NULL) {
      char * current_mount_point = util_alloc_filename( ens_path , CURRENT_CASE , NULL);
      
      if (enkf_fs_exists( current_mount_point )) {
        // We will mount the case under the 'current' link; we use
        // readlink to get hold of the actual target before calling the 
        // enkf_main_select_fs() function
        char * target_case = util_alloc_atlink_target( ens_path , CURRENT_CASE );
        enkf_main_select_fs( enkf_main , target_case );  // Selecting (a new) default case
        free( target_case );
      } else 
        enkf_main_select_fs( enkf_main , DEFAULT_CASE );  // Selecting (a new) default case

      free( current_mount_point );
    } else
      enkf_main_select_fs( enkf_main , input_case );
  }  else {
    fprintf(stderr,"Sorry: the filesystem located in %s must be upgraded before the current ERT version can read it.\n" , ens_path);
    exit(1);
  }
}


/******************************************************************/

/**
   SCHEDULE_PREDICTION_FILE.
   
   The SCHEDULE_PREDICTION_FILE is implemented as a GEN_KW instance,
   with some twists. Observe the following:
   
   1. The SCHEDULE_PREDICTION_FILE is added to the ensemble_config
      as a GEN_KW node with key 'PRED'.
   
   2. The target file is set equal to the initial prediction file
      (i.e. the template in this case), NOT including any path
      components.

*/


void enkf_main_set_schedule_prediction_file__( enkf_main_type * enkf_main , const char * template_file , const char * parameters , const char * min_std , const char * init_file_fmt) {
  const char * key = "PRED";
  /*
    First remove/delete existing PRED node if it is already installed.
  */
  if (ensemble_config_has_key( enkf_main->ensemble_config , key))
    enkf_main_del_node( enkf_main , key );

  if (template_file != NULL) {
    char * target_file;
    bool forward_init = false;
    enkf_config_node_type * config_node = ensemble_config_add_gen_kw( enkf_main->ensemble_config , key , forward_init);                                                
    {
      char * base;
      char * ext;
      util_alloc_file_components( template_file , NULL , &base , &ext);
      target_file = util_alloc_filename(NULL , base , ext );
      util_safe_free( base );
      util_safe_free( ext );
    }
    enkf_config_node_update_gen_kw( config_node , target_file , template_file , parameters , min_std , init_file_fmt );
    free( target_file );
    ecl_config_set_schedule_prediction_file( enkf_main->ecl_config , template_file );
  }
}


void enkf_main_set_schedule_prediction_file( enkf_main_type * enkf_main , const char * schedule_prediction_file) {
  enkf_main_set_schedule_prediction_file__(enkf_main , schedule_prediction_file , NULL , NULL , NULL );
}


const char * enkf_main_get_schedule_prediction_file( const enkf_main_type * enkf_main ) {
  return ecl_config_get_schedule_prediction_file( enkf_main->ecl_config );
}


/*
   Adding inverse observation keys to the enkf_nodes; can be called
   several times.
*/


void enkf_main_update_obs_keys( enkf_main_type * enkf_main ) {
  /* First clear all existing observation keys. */
  ensemble_config_clear_obs_keys( enkf_main->ensemble_config );

  /* Add new observation keys. */
  {
    hash_type      * map  = enkf_obs_alloc_data_map(enkf_main->obs);
    hash_iter_type * iter = hash_iter_alloc(map);
    const char * obs_key  = hash_iter_get_next_key(iter);
    while (obs_key  != NULL) {
      const char * state_kw = hash_get(map , obs_key);
      ensemble_config_add_obs_key(enkf_main->ensemble_config , state_kw , obs_key);
      obs_key = hash_iter_get_next_key(iter);
    }
    hash_iter_free(iter);
    hash_free(map);
  }
}

/*****************************************************************/


void enkf_main_set_log_file( enkf_main_type * enkf_main , const char * log_file ) {
  log_reopen( enkf_main->logh , log_file);
}


const char * enkf_main_get_log_file( const enkf_main_type * enkf_main ) {
  return log_get_filename( enkf_main->logh );
}


void enkf_main_set_log_level( enkf_main_type * enkf_main , int log_level ) {
  log_set_level( enkf_main->logh , log_level);
}


int enkf_main_get_log_level( const enkf_main_type * enkf_main ) {
  return log_get_level( enkf_main->logh );
}


static void enkf_main_init_log( enkf_main_type * enkf_main , const config_type * config ) {
  if (config_item_set( config , LOG_LEVEL_KEY))
    enkf_main_set_log_level( enkf_main , config_get_value_as_int(config , LOG_LEVEL_KEY));
  
  if (config_item_set( config , LOG_FILE_KEY))
    enkf_main_set_log_file( enkf_main , config_get_value(config , LOG_FILE_KEY));
  else {
    char * log_file = util_alloc_filename(NULL , enkf_main->user_config_file , DEFAULT_LOG_FILE);
    enkf_main_set_log_file( enkf_main , log_file );
    free( log_file );
  }
  
  if (enkf_main->verbose)
    printf("Activity will be logged to ..............: %s \n",log_get_filename( enkf_main->logh ));
  log_add_message(enkf_main->logh , 1 , NULL , "ert configuration loaded" , false);
}

static void enkf_main_init_data_kw( enkf_main_type * enkf_main , config_type * config ) {
  config_content_item_type * data_item = config_get_content_item( config , DATA_KW_KEY );
  hash_type      * data_kw = NULL;
  if (data_item) 
    data_kw = config_content_item_alloc_hash(data_item , true);

  enkf_main_install_data_kw( enkf_main , data_kw );
  
  if (data_kw)
    hash_free( data_kw );
}

    



/*****************************************************************/


rng_config_type * enkf_main_get_rng_config( const enkf_main_type * enkf_main ) {
  return enkf_main->rng_config;
}

void enkf_main_rng_init( enkf_main_type * enkf_main) {
  if (enkf_main->rng != NULL) {
    rng_free( enkf_main->rng );
    enkf_main->rng = NULL;
  }
  enkf_main->rng = rng_config_alloc_rng( enkf_main->rng_config );
}


void enkf_main_init_local_updates( enkf_main_type * enkf_main , const config_type * config ) {
  if (model_config_has_history( enkf_main->model_config )) {
    enkf_main->local_config  = local_config_alloc( );
    
    /* First create the default ALL_ACTIVE configuration. */
    {
      char * all_active_config_file = util_alloc_tmp_file("/tmp" , "enkf_local_config" , true);
      enkf_main_create_all_active_config( enkf_main , 
                                          all_active_config_file );
      
      /* Install custom local_config - if present.*/
      {
        int i;
        for (i = 0; i < config_get_occurences( config , LOCAL_CONFIG_KEY); i++) {
          const stringlist_type * files = config_iget_stringlist_ref(config , LOCAL_CONFIG_KEY , i);
          for (int j=0; j < stringlist_get_size( files ); j++)
            local_config_add_config_file( enkf_main->local_config , stringlist_iget( files , j) );
        }
      }
      
      /**
         This is where the local configuration files are actually parsed. 
      */
      local_config_reload( enkf_main->local_config , 
                           ecl_config_get_grid( enkf_main->ecl_config ), 
                           enkf_main->ensemble_config , 
                           enkf_main->obs , 
                           all_active_config_file );
      
      unlink( all_active_config_file );
      free(all_active_config_file);
    }
  } else 
    if (config_get_occurences( config , LOCAL_CONFIG_KEY) > 0) 
      fprintf(stderr,"** Warning: Not possible to configure local analysis without SCHEDULE or REFCASE - %s keyword(s) ignored\n", LOCAL_CONFIG_KEY);
}



/**
   Observe that the site-config initializations starts with chdir() to
   the location of the site_config_file; this ensures that the
   site_config can contain relative paths to job description files and
   scripts.
*/


static void enkf_main_bootstrap_site(enkf_main_type * enkf_main , const char * site_config_file) {
  if (site_config_file != NULL) {
    if (!util_file_exists(site_config_file))  util_exit("%s: can not locate site configuration file:%s \n",__func__ , site_config_file);
    config_type * config = config_alloc();
    {
      site_config_add_config_items( config , true );
      if (config_parse(config , site_config_file  , "--" , INCLUDE_KEY , DEFINE_KEY , CONFIG_UNRECOGNIZED_WARN , false)) {
        site_config_init( enkf_main->site_config , config );
        ert_report_list_site_init( enkf_main->report_list , config );
        ert_workflow_list_init( enkf_main->workflow_list , config , enkf_main->logh);
      } else {
        fprintf(stderr , "** ERROR: Parsing site configuration file:%s failed \n\n" , site_config_file);
        config_fprintf_errors( config , true , stderr );
        exit(1);
      }
    }
    config_free( config );
  }
}


/**
   This function boots everything needed for running a EnKF
   application. Very briefly it can be summarized as follows:

    1. A large config object is initalized with all the possible
       keywords we are looking for.

    2. All the config files are parsed in one go.

    3. The various objects are build up by reading from the config
       object.

    4. The resulting enkf_main object contains *EVERYTHING*
       (whoaha...)


  Observe that the function will start with chdir() to the directory
  containing the configuration file, so that all subsequent file
  references are relative to the location of the configuration
  file. This also applies if the command_line argument given is a
  symlink.


  If the parameter @strict is set to false a configuration with some
  missing parameters will validate; this is to support bootstrapping
  from a minimal configuration created by the GUI. The parameters
  which become optional in a non-strict mode are:

    FORWARD_MODEL
    DATA_FILE
    SCHEDULE_FILE
    ECLBASE 

*/



enkf_main_type * enkf_main_bootstrap(const char * _site_config, const char * _model_config, bool strict , bool verbose) {
  const char     * site_config  = getenv("ERT_SITE_CONFIG");
  char           * model_config;
  enkf_main_type * enkf_main;    /* The enkf_main object is allocated when the config parsing is completed. */

  if (site_config == NULL)
    site_config = _site_config;

  if (site_config == NULL)
    fprintf(stderr,"**WARNING** main enkf_config file is not set. Use environment variable \"ERT_SITE_CONFIG\" - or recompile.\n");
  
  {
    char * path;
    char * base;
    char * ext;
    if (util_is_link( _model_config )) {   /* The command line argument given is a symlink - we start by changing to */
                                           /* the real location of the configuration file. */
      char  * realpath = util_alloc_link_target( _model_config ); 
      util_alloc_file_components(realpath , &path , &base , &ext);
      free( realpath );
    } else 
      util_alloc_file_components(_model_config , &path , &base , &ext);

    if (path != NULL) {
      if (util_chdir(path) != 0)
        util_abort("%s: failed to change directory to: %s : %s \n",__func__ , path , strerror(errno));
      
      if (verbose)
        printf("Changing to directory ...................: %s \n",path);
      
      if (ext != NULL) 
        model_config = util_alloc_filename( NULL , base , ext );
      else
        model_config = util_alloc_string_copy( base );

    } else
      model_config = util_alloc_string_copy(_model_config);
    
    util_safe_free( path );
    util_safe_free( base );
    util_safe_free( ext );
  }


  if (!util_file_exists(model_config)) util_exit("%s: can not locate user configuration file:%s \n",__func__ , model_config);
  {
    config_type * config;
    enkf_main            = enkf_main_alloc_empty( );
    enkf_main_set_verbose( enkf_main , verbose );
    enkf_main_bootstrap_site( enkf_main , site_config);
    
    config = config_alloc();
    enkf_main_init_user_config( enkf_main , config );
    site_config_add_config_items( config , false );
    site_config_init_user_mode( enkf_main->site_config );
    
    if (!config_parse(config , model_config , "--" , INCLUDE_KEY , DEFINE_KEY , CONFIG_UNRECOGNIZED_WARN , true)) {
      config_fprintf_errors( config , true , stderr );
      exit(1);
    }

    site_config_init( enkf_main->site_config , config );                                   /*  <---- model_config : second pass. */ 

    /*****************************************************************/
    /* 
       OK - now we have parsed everything - and we are ready to start
       populating the enkf_main object.
    */


    enkf_main_set_site_config_file( enkf_main , site_config );
    enkf_main_set_user_config_file( enkf_main , model_config );
    enkf_main_init_log( enkf_main , config );
    /*
      Initializing the various 'large' sub config objects. 
    */
    rng_config_init( enkf_main->rng_config , config );
    enkf_main_rng_init( enkf_main );  /* Must be called before the ensmeble is created. */
    enkf_main_init_subst_list( enkf_main );
    ert_workflow_list_init( enkf_main->workflow_list , config , enkf_main->logh );
    enkf_main_init_data_kw( enkf_main , config );
    
    analysis_config_load_internal_modules( enkf_main->analysis_config );
    analysis_config_init( enkf_main->analysis_config , config );
    ecl_config_init( enkf_main->ecl_config , config );
    plot_config_init( enkf_main->plot_config , config );
    ensemble_config_init( enkf_main->ensemble_config , config , ecl_config_get_grid( enkf_main->ecl_config ) , ecl_config_get_refcase( enkf_main->ecl_config) );

    model_config_init( enkf_main->model_config , 
                       config , 
                       enkf_main_get_ensemble_size( enkf_main ),
                       site_config_get_installed_jobs(enkf_main->site_config) ,
                       ecl_config_get_last_history_restart( enkf_main->ecl_config ),
                       ecl_config_get_sched_file(enkf_main->ecl_config) ,
                       ecl_config_get_refcase( enkf_main->ecl_config ));

    enkf_main_init_qc( enkf_main , config );
    enkf_main_update_num_cpu( enkf_main );
    {
      const config_content_item_type * pred_item = config_get_content_item( config , SCHEDULE_PREDICTION_FILE_KEY );
      if (pred_item != NULL) {
        config_content_node_type * pred_node = config_content_item_get_last_node( pred_item );
        const char * template_file = config_content_node_iget_as_path( pred_node , 0 );
        {
          hash_type * opt_hash = hash_alloc();
          config_content_node_init_opt_hash( pred_node , opt_hash , 1 );
          
          const char * parameters = hash_safe_get( opt_hash , "PARAMETERS" );
          const char * min_std    = hash_safe_get( opt_hash , "MIN_STD"    );
          const char * init_files = hash_safe_get( opt_hash , "INIT_FILES" );  
          
          enkf_main_set_schedule_prediction_file__( enkf_main , template_file , parameters , min_std , init_files );
          hash_free( opt_hash );
        }
      }
    }
    
    
    /*****************************************************************/
    /**
       To keep or not to keep the runpath directories? The problem is
       that the default behavior is different depending on the run_mode:

       enkf_mode: In this case the default behaviour is to delete the
       runpath directories. You can explicitly say that you want to
       keep runpath directories with the KEEP_RUNPATH
       directive.

       experiments: In this case the default is to keep the runpath
       directories around, but you can explicitly say that you
       want to remove the directories by using the DELETE_RUNPATH
       option.

       The final decision is performed in enkf_state().
    */
    {
      {
        char * keep_runpath_string   = NULL;
        char * delete_runpath_string = NULL;
        int    ens_size              = config_get_value_as_int(config , NUM_REALIZATIONS_KEY);
        
        if (config_item_set(config , KEEP_RUNPATH_KEY))
          keep_runpath_string = config_alloc_joined_string(config , KEEP_RUNPATH_KEY , "");

        if (config_item_set(config , DELETE_RUNPATH_KEY))
          delete_runpath_string = config_alloc_joined_string(config , DELETE_RUNPATH_KEY , "");

        enkf_main_parse_keep_runpath( enkf_main , keep_runpath_string , delete_runpath_string , ens_size );

        util_safe_free( keep_runpath_string   );
        util_safe_free( delete_runpath_string );
      }

      /* This is really in the wrong place ... */
      {
        enkf_main->pre_clear_runpath = DEFAULT_PRE_CLEAR_RUNPATH;
        if (config_item_set(config , PRE_CLEAR_RUNPATH_KEY))
          enkf_main->pre_clear_runpath = config_get_value_as_bool( config , PRE_CLEAR_RUNPATH_KEY);
      }


      ecl_config_static_kw_init( enkf_main->ecl_config , config );
      
      /* Installing templates */
      {
        ert_templates_init( enkf_main->templates , config );
      }

      /*****************************************************************/
      ert_report_list_init( enkf_main->report_list , config , ecl_config_get_refcase( enkf_main->ecl_config ));
      
      {
        const char * obs_config_file;
        if (config_item_set(config , OBS_CONFIG_KEY))
          obs_config_file = config_iget(config  , OBS_CONFIG_KEY , 0,0);
        else
          obs_config_file = NULL;

        enkf_main_load_obs( enkf_main , obs_config_file );
      }

      enkf_main_update_obs_keys(enkf_main);

      {
        const char * rft_config_file = NULL;
        if (config_item_set(config , RFT_CONFIG_KEY))
          rft_config_file = config_iget(config , RFT_CONFIG_KEY , 0,0);

        enkf_main_set_rft_config_file( enkf_main , rft_config_file ); 
      }
      

      /*****************************************************************/
      {
        const char * select_case = NULL;
        if (config_item_set( config , SELECT_CASE_KEY))
          select_case = config_get_value( config , SELECT_CASE_KEY );
        
        enkf_main_user_select_fs( enkf_main , select_case );
      }

      /* Adding ensemble members */
      enkf_main_resize_ensemble( enkf_main  , config_iget_as_int(config , NUM_REALIZATIONS_KEY , 0 , 0) );

      /*****************************************************************/
      /*
         Installing the local_config object. Observe that the
         ALL_ACTIVE local_config configuration is ALWAYS loaded. But
         if you have created a personal local config that will be
         loaded on top.
      */
      enkf_main_init_local_updates(enkf_main , config );
      
    }
    config_free(config);
  }
  enkf_main_init_jobname( enkf_main );
  enkf_main_gen_data_special( enkf_main );
  free( model_config );

  return enkf_main;
}




/**
   This function creates a minimal configuration file, with a few
   parameters (a bit arbitrary) parameters read from (typically) a GUI
   configuration dialog.

   The set of parameters written by this function is _NOT_ a minimum
   set to generate a valid configuration.
*/

void enkf_main_create_new_config( const char * config_file , const char * storage_path , const char * case_name , const char * dbase_type , int num_realizations) {
  
  FILE * stream = util_mkdir_fopen( config_file , "w" );
  
  fprintf(stream , CONFIG_KEY_FORMAT      , ENSPATH_KEY);
  fprintf(stream , CONFIG_ENDVALUE_FORMAT , storage_path );

  fprintf(stream , CONFIG_KEY_FORMAT      , SELECT_CASE_KEY);
  fprintf(stream , CONFIG_ENDVALUE_FORMAT , case_name);

  fprintf(stream , CONFIG_KEY_FORMAT      , DBASE_TYPE_KEY);
  fprintf(stream , CONFIG_ENDVALUE_FORMAT , dbase_type);

  fprintf(stream , CONFIG_KEY_FORMAT      , NUM_REALIZATIONS_KEY);
  fprintf(stream , CONFIG_INT_FORMAT , num_realizations);
  fprintf(stream , "\n");
  
  fclose( stream );

  printf("Have created configuration file: %s \n",config_file );
}








/**
   First deleting all the nodes - then the configuration.
*/

void enkf_main_del_node(enkf_main_type * enkf_main , const char * key) {
  const int ens_size = enkf_main_get_ensemble_size( enkf_main );
  int iens;
  for (iens = 0; iens < ens_size; iens++)
    enkf_state_del_node(enkf_main->ensemble[iens] , key);
  ensemble_config_del_node(enkf_main->ensemble_config , key);
}



int enkf_main_get_ensemble_size( const enkf_main_type * enkf_main ) {
  return enkf_main->ens_size;
}


enkf_state_type ** enkf_main_get_ensemble( enkf_main_type * enkf_main) {
  return enkf_main->ensemble;
}


const enkf_state_type ** enkf_main_get_ensemble_const( const enkf_main_type * enkf_main) {
  return (const enkf_state_type **) enkf_main->ensemble;
}



/**
   In this function we initialize the variables which control
   which nodes are internalized (i.e. loaded from the forward
   simulation and stored in the enkf_fs 'database'). The system is
   based on two-levels:

   * Should we store the state? This is goverened by the variable
     model_config->internalize_state. If this is true we will
     internalize all nodes which have enkf_var_type = {dynamic_state ,
     static_state}. In the same way the variable
     model_config->internalize_results governs whether the dynamic
     results (i.e. summary variables in ECLIPSE speak) should be
     internalized.

   * In addition we have fine-grained control in the enkf_config_node
     objects where we can explicitly say that, altough we do not want
     to internalize the full state, we want to internalize e.g. the
     pressure field.

   * All decisions on internalization are based on a per report step
     basis.

   The user-space API for manipulating this is (extremely)
   limited. What is implemented here is the following:

     1. We internalize the initial dynamic state.

     2. For all the end-points in the current enkf_sched instance we
        internalize the state.

     3. store_results is set to true for all report steps irrespective
        of run_mode.

     4. We iterate over all the observations, and ensure that the
        observed nodes (i.e. the pressure for an RFT) are internalized
        (irrespective of whether they are of type dynamic_state or
        dynamic_result).

   Observe that this cascade can result in some nodes, i.e. a rate we
   are observing, to be marked for internalization several times -
   that is no problem.

   -----

   For performance reason model_config contains two bool vectors
   __load_state and __load_result; if they are true the state and
   summary are loaded from disk, otherwise no loading is
   performed. This implies that if we do not want to internalize the
   full state but for instance the pressure (i.e. for an RFT) we must
   set the __load_state variable for the actual report step to
   true. For this reason calls enkf_config_node_internalize() must be
   accompanied by calls to model_config_set_load_state|results() -
   this is ensured when using this function to manipulate the
   configuration of internalization.

*/


void enkf_main_init_internalization( enkf_main_type * enkf_main , run_mode_type run_mode ) {
  /* Clearing old internalize flags. */
  model_config_init_internalization( enkf_main->model_config );
  ensemble_config_init_internalization( enkf_main->ensemble_config );

  /* Internalizing the initial state. */
  model_config_set_internalize_state( enkf_main->model_config , 0);

  /* We internalize all the endpoints in the enkf_sched. */
  if (run_mode == ENKF_ASSIMILATION) {
    int inode;
    enkf_sched_type * enkf_sched = model_config_get_enkf_sched(enkf_main->model_config);
    for (inode = 0; inode < enkf_sched_get_num_nodes( enkf_sched ); inode++) {
      const enkf_sched_node_type * node = enkf_sched_iget_node(enkf_sched , inode);
      int report_step2            = enkf_sched_node_get_last_step( node );
      model_config_set_internalize_state( enkf_main->model_config , report_step2);
    }
  }


  /* Make sure we internalize at all observation times.*/
  {
    hash_type      * map  = enkf_obs_alloc_data_map(enkf_main->obs);
    hash_iter_type * iter = hash_iter_alloc(map);
    const char * obs_key  = hash_iter_get_next_key(iter);

    while (obs_key != NULL) {
      obs_vector_type * obs_vector = enkf_obs_get_vector( enkf_main->obs , obs_key );
      enkf_config_node_type * data_node = obs_vector_get_config_node( obs_vector );
      int active_step = -1;
      do {
        active_step = obs_vector_get_next_active_step( obs_vector , active_step );
        if (active_step >= 0) {
          enkf_config_node_set_internalize( data_node , active_step );
          {
            enkf_var_type var_type = enkf_config_node_get_var_type( data_node );
            if (var_type == DYNAMIC_STATE)
              model_config_set_load_state( enkf_main->model_config , active_step);
          }
        }
      } while (active_step >= 0);
      obs_key = hash_iter_get_next_key(iter);
    }
    hash_iter_free(iter);
    hash_free(map);
  }  
}




/*****************************************************************/




/* Used by external application - this is a library ... */
void  enkf_main_list_users(  set_type * users , const char * executable ) {
  DIR * dir = opendir( DEFAULT_VAR_DIR );
  if (dir != NULL) {
    struct dirent * dp;
    do {
      dp = readdir(dir);
      if (dp != NULL) {
        int pid;
        if (util_sscanf_int( dp->d_name , &pid )) {
          char * full_path = util_alloc_filename( DEFAULT_VAR_DIR , dp->d_name , NULL );
          bool add_user    = false;
          int  uid;

          {
            FILE * stream    = util_fopen( full_path , "r");
            char this_executable[512];

            if (fscanf( stream , "%s %d" , this_executable , &uid) == 2) {
              if (executable != NULL) {
                if (util_string_equal( this_executable , executable ))
                  add_user   = true;
              } else
                add_user = true;
            }
            fclose( stream );
          }


          /* Remove the pid files of dead processes. */
          if (!util_proc_alive( pid )) {
            unlink( full_path );
            add_user = false;
          }


          if (add_user) {
            struct passwd *pwd;
            pwd = getpwuid( uid );
            if (pwd != NULL)
              set_add_key( users , pwd->pw_name );
          }


          free( full_path );
        }
      }
    } while (dp != NULL );
    closedir( dir );
  }
}


const ext_joblist_type * enkf_main_get_installed_jobs( const enkf_main_type * enkf_main ) {
  return site_config_get_installed_jobs( enkf_main->site_config );
}



/*****************************************************************/

void enkf_main_get_observations( const enkf_main_type * enkf_main, const char * user_key , int obs_count , time_t * obs_time , double * y , double * std) {
  ensemble_config_get_observations( enkf_main->ensemble_config , enkf_main->obs , user_key , obs_count , obs_time , y , std);
}


int enkf_main_get_observation_count( const enkf_main_type * enkf_main, const char * user_key ) {
  return ensemble_config_get_observations( enkf_main->ensemble_config , enkf_main->obs , user_key , 0 , NULL , NULL , NULL);
}



/**
   This function will go through the filesystem and check that we have
   initial data for all parameters and all realizations. If the second
   argument mask is different from NULL, the function will only
   consider the realizations for which mask is true (if mask == NULL
   all realizations will be checked).
*/

static bool enkf_main_case_is_initialized__( const enkf_main_type * enkf_main , enkf_fs_type * fs , bool_vector_type * __mask) {
  stringlist_type  * parameter_keys = ensemble_config_alloc_keylist_from_var_type( enkf_main->ensemble_config , PARAMETER );
  bool_vector_type * mask;
  bool initialized = true;
  int ikey = 0;
  if (__mask != NULL)
    mask = __mask;
  else
    mask = bool_vector_alloc(0 , true );
  
  while ((ikey < stringlist_get_size( parameter_keys )) && (initialized)) {
    const enkf_config_node_type * config_node = ensemble_config_get_node( enkf_main->ensemble_config , stringlist_iget( parameter_keys , ikey) );
    int iens = 0;
    do {
      if (bool_vector_safe_iget( mask , iens)) {
        node_id_type node_id = {.report_step = 0 , .iens = iens , .state = ANALYZED };
        initialized = enkf_config_node_has_node( config_node , fs , node_id);
      }
      iens++;
    } while ((iens < enkf_main->ens_size) && (initialized));
    ikey++;
  }
  
  stringlist_free( parameter_keys );
  if (__mask == NULL)
    bool_vector_free( mask );
  return initialized;
}


bool enkf_main_is_initialized( const enkf_main_type * enkf_main , bool_vector_type * __mask) {
  return enkf_main_case_is_initialized__(enkf_main , enkf_main->dbase , __mask);
}

bool enkf_main_case_is_initialized( const enkf_main_type * enkf_main , const char * case_name ,  bool_vector_type * __mask) {
  enkf_fs_type * fs = enkf_main_mount_alt_fs(enkf_main , case_name , true , false);
  if (fs) {
    bool initialized = enkf_main_case_is_initialized__(enkf_main , fs , __mask);
    enkf_fs_umount( fs );
    return initialized;
  } else 
    return false;
}


void enkf_main_log_fprintf_config( const enkf_main_type * enkf_main , FILE * stream ) {
  fprintf( stream , CONFIG_COMMENTLINE_FORMAT );
  fprintf( stream , CONFIG_COMMENT_FORMAT  , "Here comes configuration information about the ERT logging.");
  fprintf( stream , CONFIG_KEY_FORMAT      , LOG_FILE_KEY );
  fprintf( stream , CONFIG_ENDVALUE_FORMAT , enkf_main_get_log_file( enkf_main ));

  if (enkf_main_get_log_level( enkf_main ) != DEFAULT_LOG_LEVEL) {
    fprintf(stream , CONFIG_KEY_FORMAT      , LOG_LEVEL_KEY );
    fprintf(stream , CONFIG_INT_FORMAT , enkf_main_get_log_level( enkf_main ));
    fprintf(stream , "\n");
  }
  
  fprintf(stream , "\n");
  fprintf(stream , "\n");
}


void enkf_main_install_SIGNALS(void) {
  signal(SIGSEGV , util_abort_signal);    /* Segmentation violation, i.e. overwriting memory ... */
  signal(SIGTERM , util_abort_signal);    /* If killing the enkf program with SIGTERM (the default kill signal) you will get a backtrace. 
                                             Killing with SIGKILL (-9) will not give a backtrace.*/
  signal(SIGABRT , util_abort_signal);    /* Signal abort. */ 
  signal(SIGILL  , util_abort_signal);    /* Signal illegal instruction. */
}




ert_templates_type * enkf_main_get_templates( enkf_main_type * enkf_main ) {
  return enkf_main->templates;
}

void enkf_main_set_case_table( enkf_main_type * enkf_main , const char * case_table_file ) {
  model_config_set_case_table( enkf_main->model_config , enkf_main->ens_size , case_table_file );
}


ert_report_list_type * enkf_main_get_report_list( const enkf_main_type * enkf_main ) {
  return enkf_main->report_list;
}


/*****************************************************************/


void enkf_main_fprintf_runpath_config( const enkf_main_type * enkf_main , FILE * stream ) {
  fprintf(stream , CONFIG_KEY_FORMAT      , PRE_CLEAR_RUNPATH_KEY );
  fprintf(stream , CONFIG_ENDVALUE_FORMAT , CONFIG_BOOL_STRING( enkf_state_get_pre_clear_runpath( enkf_main->ensemble[0] )));
  
  {
    bool keep_comma = false;
    bool del_comma  = false;
    
    
    for (int iens = 0; iens < enkf_main->ens_size; iens++) {
      keep_runpath_type keep_runpath = enkf_main_iget_keep_runpath( enkf_main , iens );
      if (keep_runpath == EXPLICIT_KEEP) {
        if (!keep_comma) {
          fprintf(stream , CONFIG_KEY_FORMAT , KEEP_RUNPATH_KEY );
          fprintf(stream , "%d" , iens);
          keep_comma = true;
        } else 
          fprintf(stream , ",%d" , iens);
      }
    }
    fprintf(stream , "\n");


    for (int iens = 0; iens < enkf_main->ens_size; iens++) {
      keep_runpath_type keep_runpath = enkf_main_iget_keep_runpath( enkf_main , iens );
      if (keep_runpath == EXPLICIT_DELETE) {
        if (!del_comma) {
          fprintf(stream , CONFIG_KEY_FORMAT , DELETE_RUNPATH_KEY );
          fprintf(stream , CONFIG_INT_FORMAT , iens);
          del_comma = true;
        } else {
          fprintf(stream , ",");
          fprintf(stream , CONFIG_INT_FORMAT , iens);
        }
      }
    }
    fprintf(stream , "\n");
  }
}




void enkf_main_fprintf_config( const enkf_main_type * enkf_main ) {
  if (util_file_exists( enkf_main->user_config_file)) {
    /** 
        A version of the config file already exist, and we will take
        backup. 
    */
    char * backup_file = NULL;
    char * prev_backup = NULL;
    int backup_nr      = 1;
    do {
      backup_file = util_realloc_sprintf( backup_file , "%s.%d" , enkf_main->user_config_file , backup_nr);
      if (util_file_exists( backup_file )) {
        prev_backup = util_realloc_string_copy( prev_backup , backup_file );
        backup_nr++;
      }
    } while (util_file_exists( backup_file ));
    
    /**
       When leaving the do { } while loop backup_file will point to
       the first non-existing backup filename; and prev_backup will
       point to the last existing (or be NULL if there was no existing
       backup file).

       1. If prev_backup == NULL there was no previous backup file,
          and we just backup the current file to backup_file and be
          done with it.

       2. If prev_backup != NULL we do the following: The latest
          backup is compared to the current config file, if they are
          equal no new backup is taken; otherwise a new backup is
          stored.

    */
    if (prev_backup == NULL)
      util_copy_file( enkf_main->user_config_file , backup_file );
    else {
      if (!util_files_equal( enkf_main->user_config_file , prev_backup )) 
        util_copy_file( enkf_main->user_config_file , backup_file );
    }
    util_safe_free( prev_backup );
    util_safe_free( backup_file );
  }
  
  /* Start the proper saving */
  {
    FILE * stream = util_fopen( enkf_main->user_config_file , "w");
    
    ecl_config_fprintf_config( enkf_main->ecl_config , stream );
    model_config_fprintf_config( enkf_main->model_config , enkf_main->ens_size , stream );

    enkf_obs_fprintf_config( enkf_main->obs , stream );
    analysis_config_fprintf_config( enkf_main->analysis_config , stream );
    ensemble_config_fprintf_config( enkf_main->ensemble_config , stream );
    local_config_fprintf_config( enkf_main->local_config , stream );
    enkf_main_fprintf_runpath_config( enkf_main , stream );
    ert_templates_fprintf_config( enkf_main->templates , stream );
    enkf_main_log_fprintf_config( enkf_main , stream );
    site_config_fprintf_config( enkf_main->site_config , stream );    
    rng_config_fprintf_config( enkf_main->rng_config , stream );
    fclose( stream );
  }
}


/*****************************************************************/

ert_workflow_list_type * enkf_main_get_workflow_list( enkf_main_type * enkf_main ) {
  return enkf_main->workflow_list;
}

bool enkf_main_run_workflow( enkf_main_type * enkf_main , const char * workflow ) {
  ert_workflow_list_type * workflow_list = enkf_main_get_workflow_list( enkf_main );
  if (ert_workflow_list_has_workflow( workflow_list , workflow)) 
    return ert_workflow_list_run_workflow( workflow_list , workflow , enkf_main);
  else
    return false;
}


void enkf_main_run_workflows( enkf_main_type * enkf_main , const stringlist_type * workflows) {
  int iw;
  for (iw = 0; iw < stringlist_get_size( workflows ); iw++) 
    enkf_main_run_workflow( enkf_main , stringlist_iget( workflows , iw ));
}

<|MERGE_RESOLUTION|>--- conflicted
+++ resolved
@@ -1683,30 +1683,18 @@
 */
 
 
-<<<<<<< HEAD
-void enkf_main_init_run( enkf_main_type * enkf_main, run_mode_type run_mode , init_mode_enum init_mode) {
-=======
 void enkf_main_init_run( enkf_main_type * enkf_main, const bool_vector_type * iactive , run_mode_type run_mode , init_mode_enum init_mode) {
->>>>>>> e4e40beb
   {
     const ext_joblist_type * joblist = site_config_get_installed_jobs( enkf_main->site_config);
     model_config_set_enkf_sched( enkf_main->model_config , joblist , run_mode );
   }
   
   enkf_main_init_internalization(enkf_main , run_mode);
-<<<<<<< HEAD
-
-  {
-    int ens_size = enkf_main_get_ensemble_size( enkf_main );
-    stringlist_type * param_list = ensemble_config_alloc_keylist_from_var_type( enkf_main->ensemble_config , PARAMETER );
-    enkf_main_initialize_from_scratch( enkf_main , param_list , 0 , ens_size - 1 , init_mode );
-=======
   
   if (iactive) {
     const int active_ens_size = util_int_min( bool_vector_size( iactive ) , enkf_main_get_ensemble_size( enkf_main ));
     stringlist_type * param_list = ensemble_config_alloc_keylist_from_var_type( enkf_main->ensemble_config , PARAMETER );
     enkf_main_initialize_from_scratch( enkf_main , param_list , 0 , active_ens_size - 1 , init_mode );
->>>>>>> e4e40beb
     stringlist_free( param_list );
   }
 }
@@ -1724,11 +1712,7 @@
   init_mode_enum init_mode = INIT_CONDITIONAL;
   run_mode_type run_mode = simulate ? ENSEMBLE_EXPERIMENT : INIT_ONLY;
   
-<<<<<<< HEAD
-  enkf_main_init_run( enkf_main , run_mode , init_mode);
-=======
   enkf_main_init_run( enkf_main , iactive , run_mode , init_mode);
->>>>>>> e4e40beb
   {
     int load_start                  = start_report;
     state_enum init_state_parameter = start_state;
@@ -1750,11 +1734,7 @@
     init_mode_enum init_mode = INIT_CONDITIONAL;
     bool rerun       = analysis_config_get_rerun( enkf_main->analysis_config );
     int  rerun_start = analysis_config_get_rerun_start( enkf_main->analysis_config );
-<<<<<<< HEAD
-    enkf_main_init_run( enkf_main , ENKF_ASSIMILATION , init_mode);
-=======
     enkf_main_init_run( enkf_main , iactive , ENKF_ASSIMILATION , init_mode);
->>>>>>> e4e40beb
     {
       bool analyzed_start = false;
       bool prev_enkf_on;
@@ -1851,11 +1831,7 @@
 
 
 void enkf_main_run_simple_step(enkf_main_type * enkf_main , bool_vector_type * iactive , init_mode_enum init_mode) {
-<<<<<<< HEAD
-  enkf_main_init_run( enkf_main , ENSEMBLE_EXPERIMENT , init_mode);
-=======
   enkf_main_init_run( enkf_main , iactive , ENSEMBLE_EXPERIMENT , init_mode);
->>>>>>> e4e40beb
   enkf_main_run_step( enkf_main , ENSEMBLE_EXPERIMENT , iactive , 0 , 0 , ANALYZED , UNDEFINED , 0 , 0 );
 }
 
